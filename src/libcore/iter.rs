// Copyright 2013-2014 The Rust Project Developers. See the COPYRIGHT
// file at the top-level directory of this distribution and at
// http://rust-lang.org/COPYRIGHT.
//
// Licensed under the Apache License, Version 2.0 <LICENSE-APACHE or
// http://www.apache.org/licenses/LICENSE-2.0> or the MIT license
// <LICENSE-MIT or http://opensource.org/licenses/MIT>, at your
// option. This file may not be copied, modified, or distributed
// except according to those terms.

//! Composable external iterators
//!
//! # The `Iterator` trait
//!
//! This module defines Rust's core iteration trait. The `Iterator` trait has one
//! unimplemented method, `next`. All other methods are derived through default
//! methods to perform operations such as `zip`, `chain`, `enumerate`, and `fold`.
//!
//! The goal of this module is to unify iteration across all containers in Rust.
//! An iterator can be considered as a state machine which is used to track which
//! element will be yielded next.
//!
//! There are various extensions also defined in this module to assist with various
//! types of iteration, such as the `DoubleEndedIterator` for iterating in reverse,
//! the `FromIterator` trait for creating a container from an iterator, and much
//! more.
//!
//! ## Rust's `for` loop
//!
//! The special syntax used by rust's `for` loop is based around the `Iterator`
//! trait defined in this module. For loops can be viewed as a syntactical expansion
//! into a `loop`, for example, the `for` loop in this example is essentially
//! translated to the `loop` below.
//!
//! ```
//! let values = vec![1, 2, 3];
//!
//! // "Syntactical sugar" taking advantage of an iterator
//! for &x in values.iter() {
//!     println!("{}", x);
//! }
//!
//! // Rough translation of the iteration without a `for` iterator.
//! let mut it = values.iter();
//! loop {
//!     match it.next() {
//!         Some(&x) => {
//!             println!("{}", x);
//!         }
//!         None => { break }
//!     }
//! }
//! ```
//!
//! This `for` loop syntax can be applied to any iterator over any type.

#![stable(feature = "rust1", since = "1.0.0")]

use self::MinMaxResult::*;

use clone::Clone;
use cmp;
use cmp::Ord;
use default::Default;
use mem;
use num::{ToPrimitive, Int};
use ops::{Add, Deref, FnMut};
use option::Option;
use option::Option::{Some, None};
use std::marker::Sized;
use usize;

/// An interface for dealing with "external iterators". These types of iterators
/// can be resumed at any time as all state is stored internally as opposed to
/// being located on the call stack.
///
/// The Iterator protocol states that an iterator yields a (potentially-empty,
/// potentially-infinite) sequence of values, and returns `None` to signal that
/// it's finished. The Iterator protocol does not define behavior after `None`
/// is returned. A concrete Iterator implementation may choose to behave however
/// it wishes, either by returning `None` infinitely, or by doing something
/// else.
#[lang="iterator"]
<<<<<<< HEAD
#[stable(feature = "rust1", since = "1.0.0")]
=======
#[stable]
#[rustc_on_unimplemented = "`{Self}` is not an iterator; maybe try calling `.iter()` or a similar \
                            method"]
>>>>>>> c80e556e
pub trait Iterator {
    #[stable(feature = "rust1", since = "1.0.0")]
    type Item;

    /// Advance the iterator and return the next value. Return `None` when the end is reached.
    #[stable(feature = "rust1", since = "1.0.0")]
    fn next(&mut self) -> Option<Self::Item>;

    /// Returns a lower and upper bound on the remaining length of the iterator.
    ///
    /// An upper bound of `None` means either there is no known upper bound, or the upper bound
    /// does not fit within a `usize`.
    #[inline]
    #[stable(feature = "rust1", since = "1.0.0")]
    fn size_hint(&self) -> (usize, Option<usize>) { (0, None) }
}

// FIXME(#21363) remove `old_impl_check` when bug is fixed
#[old_impl_check]
impl<'a, T> Iterator for &'a mut (Iterator<Item=T> + 'a) {
    type Item = T;

    fn next(&mut self) -> Option<T> {
        (**self).next()
    }

    fn size_hint(&self) -> (usize, Option<usize>) {
        (**self).size_hint()
    }
}

/// Conversion from an `Iterator`
#[stable(feature = "rust1", since = "1.0.0")]
#[rustc_on_unimplemented="a collection of type `{Self}` cannot be \
                          built from an iterator over elements of type `{A}`"]
pub trait FromIterator<A> {
    /// Build a container with elements from an external iterator.
    fn from_iter<T: Iterator<Item=A>>(iterator: T) -> Self;
}

/// A type growable from an `Iterator` implementation
#[stable(feature = "rust1", since = "1.0.0")]
pub trait Extend<A> {
    /// Extend a container with the elements yielded by an arbitrary iterator
    #[stable(feature = "rust1", since = "1.0.0")]
    fn extend<T: Iterator<Item=A>>(&mut self, iterator: T);
}

/// An extension trait providing numerous methods applicable to all iterators.
#[stable(feature = "rust1", since = "1.0.0")]
pub trait IteratorExt: Iterator + Sized {
    /// Counts the number of elements in this iterator.
    ///
    /// # Examples
    ///
    /// ```
    /// let a = [1, 2, 3, 4, 5];
    /// assert_eq!(a.iter().count(), 5);
    /// ```
    #[inline]
    #[stable(feature = "rust1", since = "1.0.0")]
    fn count(self) -> usize {
        self.fold(0, |cnt, _x| cnt + 1)
    }

    /// Loops through the entire iterator, returning the last element of the
    /// iterator.
    ///
    /// # Examples
    ///
    /// ```
    /// let a = [1, 2, 3, 4, 5];
    /// assert!(a.iter().last().unwrap() == &5);
    /// ```
    #[inline]
    #[stable(feature = "rust1", since = "1.0.0")]
    fn last(mut self) -> Option<Self::Item> {
        let mut last = None;
        for x in self { last = Some(x); }
        last
    }

    /// Loops through `n` iterations, returning the `n`th element of the
    /// iterator.
    ///
    /// # Examples
    ///
    /// ```
    /// let a = [1, 2, 3, 4, 5];
    /// let mut it = a.iter();
    /// assert!(it.nth(2).unwrap() == &3);
    /// assert!(it.nth(2) == None);
    /// ```
    #[inline]
    #[stable(feature = "rust1", since = "1.0.0")]
    fn nth(&mut self, mut n: usize) -> Option<Self::Item> {
        for x in *self {
            if n == 0 { return Some(x) }
            n -= 1;
        }
        None
    }

    /// Chain this iterator with another, returning a new iterator that will
    /// finish iterating over the current iterator, and then iterate
    /// over the other specified iterator.
    ///
    /// # Examples
    ///
    /// ```
    /// let a = [0];
    /// let b = [1];
    /// let mut it = a.iter().chain(b.iter());
    /// assert_eq!(it.next().unwrap(), &0);
    /// assert_eq!(it.next().unwrap(), &1);
    /// assert!(it.next().is_none());
    /// ```
    #[inline]
    #[stable(feature = "rust1", since = "1.0.0")]
    fn chain<U>(self, other: U) -> Chain<Self, U> where
        U: Iterator<Item=Self::Item>,
    {
        Chain{a: self, b: other, flag: false}
    }

    /// Creates an iterator that iterates over both this and the specified
    /// iterators simultaneously, yielding the two elements as pairs. When
    /// either iterator returns None, all further invocations of next() will
    /// return None.
    ///
    /// # Examples
    ///
    /// ```
    /// let a = [0];
    /// let b = [1];
    /// let mut it = a.iter().zip(b.iter());
    /// assert_eq!(it.next().unwrap(), (&0, &1));
    /// assert!(it.next().is_none());
    /// ```
    #[inline]
    #[stable(feature = "rust1", since = "1.0.0")]
    fn zip<B, U>(self, other: U) -> Zip<Self, U> where
        U: Iterator<Item=B>,
    {
        Zip{a: self, b: other}
    }

    /// Creates a new iterator that will apply the specified function to each
    /// element returned by the first, yielding the mapped element instead.
    ///
    /// # Examples
    ///
    /// ```
    /// let a = [1, 2];
    /// let mut it = a.iter().map(|&x| 2 * x);
    /// assert_eq!(it.next().unwrap(), 2);
    /// assert_eq!(it.next().unwrap(), 4);
    /// assert!(it.next().is_none());
    /// ```
    #[inline]
    #[stable(feature = "rust1", since = "1.0.0")]
    fn map<B, F>(self, f: F) -> Map<Self::Item, B, Self, F> where
        F: FnMut(Self::Item) -> B,
    {
        Map{iter: self, f: f}
    }

    /// Creates an iterator that applies the predicate to each element returned
    /// by this iterator. The only elements that will be yieled are those that
    /// make the predicate evaluate to `true`.
    ///
    /// # Examples
    ///
    /// ```
    /// let a = [1, 2];
    /// let mut it = a.iter().filter(|&x| *x > 1);
    /// assert_eq!(it.next().unwrap(), &2);
    /// assert!(it.next().is_none());
    /// ```
    #[inline]
    #[stable(feature = "rust1", since = "1.0.0")]
    fn filter<P>(self, predicate: P) -> Filter<Self::Item, Self, P> where
        P: FnMut(&Self::Item) -> bool,
    {
        Filter{iter: self, predicate: predicate}
    }

    /// Creates an iterator that both filters and maps elements.
    /// If the specified function returns None, the element is skipped.
    /// Otherwise the option is unwrapped and the new value is yielded.
    ///
    /// # Examples
    ///
    /// ```
    /// let a = [1, 2];
    /// let mut it = a.iter().filter_map(|&x| if x > 1 {Some(2 * x)} else {None});
    /// assert_eq!(it.next().unwrap(), 4);
    /// assert!(it.next().is_none());
    /// ```
    #[inline]
    #[stable(feature = "rust1", since = "1.0.0")]
    fn filter_map<B, F>(self, f: F) -> FilterMap<Self::Item, B, Self, F> where
        F: FnMut(Self::Item) -> Option<B>,
    {
        FilterMap { iter: self, f: f }
    }

    /// Creates an iterator that yields a pair of the value returned by this
    /// iterator plus the current index of iteration.
    ///
    /// # Examples
    ///
    /// ```
    /// let a = [100, 200];
    /// let mut it = a.iter().enumerate();
    /// assert_eq!(it.next().unwrap(), (0, &100));
    /// assert_eq!(it.next().unwrap(), (1, &200));
    /// assert!(it.next().is_none());
    /// ```
    #[inline]
    #[stable(feature = "rust1", since = "1.0.0")]
    fn enumerate(self) -> Enumerate<Self> {
        Enumerate{iter: self, count: 0}
    }

    /// Creates an iterator that has a `.peek()` method
    /// that returns an optional reference to the next element.
    ///
    /// # Examples
    ///
    /// ```
    /// let xs = [100, 200, 300];
    /// let mut it = xs.iter().map(|x| *x).peekable();
    /// assert_eq!(*it.peek().unwrap(), 100);
    /// assert_eq!(it.next().unwrap(), 100);
    /// assert_eq!(it.next().unwrap(), 200);
    /// assert_eq!(*it.peek().unwrap(), 300);
    /// assert_eq!(*it.peek().unwrap(), 300);
    /// assert_eq!(it.next().unwrap(), 300);
    /// assert!(it.peek().is_none());
    /// assert!(it.next().is_none());
    /// ```
    #[inline]
    #[stable(feature = "rust1", since = "1.0.0")]
    fn peekable(self) -> Peekable<Self::Item, Self> {
        Peekable{iter: self, peeked: None}
    }

    /// Creates an iterator that invokes the predicate on elements
    /// until it returns false. Once the predicate returns false, that
    /// element and all further elements are yielded.
    ///
    /// # Examples
    ///
    /// ```
    /// let a = [1, 2, 3, 4, 5];
    /// let mut it = a.iter().skip_while(|&a| *a < 3);
    /// assert_eq!(it.next().unwrap(), &3);
    /// assert_eq!(it.next().unwrap(), &4);
    /// assert_eq!(it.next().unwrap(), &5);
    /// assert!(it.next().is_none());
    /// ```
    #[inline]
    #[stable(feature = "rust1", since = "1.0.0")]
    fn skip_while<P>(self, predicate: P) -> SkipWhile<Self::Item, Self, P> where
        P: FnMut(&Self::Item) -> bool,
    {
        SkipWhile{iter: self, flag: false, predicate: predicate}
    }

    /// Creates an iterator that yields elements so long as the predicate
    /// returns true. After the predicate returns false for the first time, no
    /// further elements will be yielded.
    ///
    /// # Examples
    ///
    /// ```
    /// let a = [1, 2, 3, 4, 5];
    /// let mut it = a.iter().take_while(|&a| *a < 3);
    /// assert_eq!(it.next().unwrap(), &1);
    /// assert_eq!(it.next().unwrap(), &2);
    /// assert!(it.next().is_none());
    /// ```
    #[inline]
    #[stable(feature = "rust1", since = "1.0.0")]
    fn take_while<P>(self, predicate: P) -> TakeWhile<Self::Item, Self, P> where
        P: FnMut(&Self::Item) -> bool,
    {
        TakeWhile{iter: self, flag: false, predicate: predicate}
    }

    /// Creates an iterator that skips the first `n` elements of this iterator,
    /// and then yields all further items.
    ///
    /// # Examples
    ///
    /// ```
    /// let a = [1, 2, 3, 4, 5];
    /// let mut it = a.iter().skip(3);
    /// assert_eq!(it.next().unwrap(), &4);
    /// assert_eq!(it.next().unwrap(), &5);
    /// assert!(it.next().is_none());
    /// ```
    #[inline]
    #[stable(feature = "rust1", since = "1.0.0")]
    fn skip(self, n: usize) -> Skip<Self> {
        Skip{iter: self, n: n}
    }

    /// Creates an iterator that yields the first `n` elements of this
    /// iterator.
    ///
    /// # Examples
    ///
    /// ```
    /// let a = [1, 2, 3, 4, 5];
    /// let mut it = a.iter().take(3);
    /// assert_eq!(it.next().unwrap(), &1);
    /// assert_eq!(it.next().unwrap(), &2);
    /// assert_eq!(it.next().unwrap(), &3);
    /// assert!(it.next().is_none());
    /// ```
    #[inline]
    #[stable(feature = "rust1", since = "1.0.0")]
    fn take(self, n: usize) -> Take<Self> {
        Take{iter: self, n: n}
    }

    /// Creates a new iterator that behaves in a similar fashion to fold.
    /// There is a state which is passed between each iteration and can be
    /// mutated as necessary. The yielded values from the closure are yielded
    /// from the Scan instance when not None.
    ///
    /// # Examples
    ///
    /// ```
    /// let a = [1, 2, 3, 4, 5];
    /// let mut it = a.iter().scan(1, |fac, &x| {
    ///   *fac = *fac * x;
    ///   Some(*fac)
    /// });
    /// assert_eq!(it.next().unwrap(), 1);
    /// assert_eq!(it.next().unwrap(), 2);
    /// assert_eq!(it.next().unwrap(), 6);
    /// assert_eq!(it.next().unwrap(), 24);
    /// assert_eq!(it.next().unwrap(), 120);
    /// assert!(it.next().is_none());
    /// ```
    #[inline]
    #[stable(feature = "rust1", since = "1.0.0")]
    fn scan<St, B, F>(
        self,
        initial_state: St,
        f: F,
    ) -> Scan<Self::Item, B, Self, St, F> where
        F: FnMut(&mut St, Self::Item) -> Option<B>,
    {
        Scan{iter: self, f: f, state: initial_state}
    }

    /// Creates an iterator that maps each element to an iterator,
    /// and yields the elements of the produced iterators.
    ///
    /// # Examples
    ///
    /// ```
    /// let xs = [2, 3];
    /// let ys = [0, 1, 0, 1, 2];
    /// let it = xs.iter().flat_map(|&x| std::iter::count(0, 1).take(x));
    /// // Check that `it` has the same elements as `ys`
    /// for (i, x) in it.enumerate() {
    ///     assert_eq!(x, ys[i]);
    /// }
    /// ```
    #[inline]
    #[stable(feature = "rust1", since = "1.0.0")]
    fn flat_map<B, U, F>(self, f: F) -> FlatMap<Self::Item, B, Self, U, F> where
        U: Iterator<Item=B>,
        F: FnMut(Self::Item) -> U,
    {
        FlatMap{iter: self, f: f, frontiter: None, backiter: None }
    }

    /// Creates an iterator that yields `None` forever after the underlying
    /// iterator yields `None`. Random-access iterator behavior is not
    /// affected, only single and double-ended iterator behavior.
    ///
    /// # Examples
    ///
    /// ```
    /// fn process<U: Iterator<Item=isize>>(it: U) -> isize {
    ///     let mut it = it.fuse();
    ///     let mut sum = 0;
    ///     for x in it {
    ///         if x > 5 {
    ///             break;
    ///         }
    ///         sum += x;
    ///     }
    ///     // did we exhaust the iterator?
    ///     if it.next().is_none() {
    ///         sum += 1000;
    ///     }
    ///     sum
    /// }
    /// let x = vec![1, 2, 3, 7, 8, 9];
    /// assert_eq!(process(x.into_iter()), 6);
    /// let x = vec![1, 2, 3];
    /// assert_eq!(process(x.into_iter()), 1006);
    /// ```
    #[inline]
    #[stable(feature = "rust1", since = "1.0.0")]
    fn fuse(self) -> Fuse<Self> {
        Fuse{iter: self, done: false}
    }

    /// Creates an iterator that calls a function with a reference to each
    /// element before yielding it. This is often useful for debugging an
    /// iterator pipeline.
    ///
    /// # Examples
    ///
    /// ```
    /// use std::iter::AdditiveIterator;
    ///
    /// let a = [1, 4, 2, 3, 8, 9, 6];
    /// let sum = a.iter()
    ///             .map(|&x| x)
    ///             .inspect(|&x| println!("filtering {}", x))
    ///             .filter(|&x| x % 2 == 0)
    ///             .inspect(|&x| println!("{} made it through", x))
    ///             .sum();
    /// println!("{}", sum);
    /// ```
    #[inline]
    #[stable(feature = "rust1", since = "1.0.0")]
    fn inspect<F>(self, f: F) -> Inspect<Self::Item, Self, F> where
        F: FnMut(&Self::Item),
    {
        Inspect{iter: self, f: f}
    }

    /// Creates a wrapper around a mutable reference to the iterator.
    ///
    /// This is useful to allow applying iterator adaptors while still
    /// retaining ownership of the original iterator value.
    ///
    /// # Examples
    ///
    /// ```
    /// let mut it = 0..10;
    /// // sum the first five values
    /// let partial_sum = it.by_ref().take(5).fold(0, |a, b| a + b);
    /// assert!(partial_sum == 10);
    /// assert!(it.next() == Some(5));
    /// ```
    #[stable(feature = "rust1", since = "1.0.0")]
    fn by_ref<'r>(&'r mut self) -> ByRef<'r, Self> {
        ByRef{iter: self}
    }

    /// Loops through the entire iterator, collecting all of the elements into
    /// a container implementing `FromIterator`.
    ///
    /// # Examples
    ///
    /// ```
    /// let a = [1, 2, 3, 4, 5];
    /// let b: Vec<_> = a.iter().map(|&x| x).collect();
    /// assert_eq!(a, b);
    /// ```
    #[inline]
    #[stable(feature = "rust1", since = "1.0.0")]
    fn collect<B: FromIterator<Self::Item>>(self) -> B {
        FromIterator::from_iter(self)
    }

    /// Loops through the entire iterator, collecting all of the elements into
    /// one of two containers, depending on a predicate. The elements of the
    /// first container satisfy the predicate, while the elements of the second
    /// do not.
    ///
    /// ```
    /// let vec = vec![1, 2, 3, 4];
    /// let (even, odd): (Vec<_>, Vec<_>) = vec.into_iter().partition(|&n| n % 2 == 0);
    /// assert_eq!(even, vec![2, 4]);
    /// assert_eq!(odd, vec![1, 3]);
    /// ```
    #[unstable(feature = "core",
               reason = "recently added as part of collections reform")]
    fn partition<B, F>(mut self, mut f: F) -> (B, B) where
        B: Default + Extend<Self::Item>,
        F: FnMut(&Self::Item) -> bool
    {
        let mut left: B = Default::default();
        let mut right: B = Default::default();

        for x in self {
            if f(&x) {
                left.extend(Some(x).into_iter())
            } else {
                right.extend(Some(x).into_iter())
            }
        }

        (left, right)
    }

    /// Performs a fold operation over the entire iterator, returning the
    /// eventual state at the end of the iteration.
    ///
    /// # Examples
    ///
    /// ```
    /// let a = [1, 2, 3, 4, 5];
    /// assert!(a.iter().fold(0, |a, &b| a + b) == 15);
    /// ```
    #[inline]
    #[stable(feature = "rust1", since = "1.0.0")]
    fn fold<B, F>(mut self, init: B, mut f: F) -> B where
        F: FnMut(B, Self::Item) -> B,
    {
        let mut accum = init;
        for x in self {
            accum = f(accum, x);
        }
        accum
    }

    /// Tests whether the predicate holds true for all elements in the iterator.
    ///
    /// # Examples
    ///
    /// ```
    /// let a = [1, 2, 3, 4, 5];
    /// assert!(a.iter().all(|x| *x > 0));
    /// assert!(!a.iter().all(|x| *x > 2));
    /// ```
    #[inline]
    #[stable(feature = "rust1", since = "1.0.0")]
    fn all<F>(mut self, mut f: F) -> bool where F: FnMut(Self::Item) -> bool {
        for x in self { if !f(x) { return false; } }
        true
    }

    /// Tests whether any element of an iterator satisfies the specified predicate.
    ///
    /// Does not consume the iterator past the first found element.
    ///
    /// # Examples
    ///
    /// ```
    /// let a = [1, 2, 3, 4, 5];
    /// let mut it = a.iter();
    /// assert!(it.any(|x| *x == 3));
    /// assert_eq!(it.as_slice(), [4, 5]);
    ///
    /// ```
    #[inline]
    #[stable(feature = "rust1", since = "1.0.0")]
    fn any<F>(&mut self, mut f: F) -> bool where F: FnMut(Self::Item) -> bool {
        for x in *self { if f(x) { return true; } }
        false
    }

    /// Returns the first element satisfying the specified predicate.
    ///
    /// Does not consume the iterator past the first found element.
    ///
    /// # Examples
    ///
    /// ```
    /// let a = [1, 2, 3, 4, 5];
    /// let mut it = a.iter();
    /// assert_eq!(it.find(|&x| *x == 3).unwrap(), &3);
    /// assert_eq!(it.as_slice(), [4, 5]);
    #[inline]
    #[stable(feature = "rust1", since = "1.0.0")]
    fn find<P>(&mut self, mut predicate: P) -> Option<Self::Item> where
        P: FnMut(&Self::Item) -> bool,
    {
        for x in *self {
            if predicate(&x) { return Some(x) }
        }
        None
    }

    /// Return the index of the first element satisfying the specified predicate
    ///
    /// Does not consume the iterator past the first found element.
    ///
    /// # Examples
    ///
    /// ```
    /// let a = [1, 2, 3, 4, 5];
    /// let mut it = a.iter();
    /// assert_eq!(it.position(|x| *x == 3).unwrap(), 2);
    /// assert_eq!(it.as_slice(), [4, 5]);
    #[inline]
    #[stable(feature = "rust1", since = "1.0.0")]
    fn position<P>(&mut self, mut predicate: P) -> Option<usize> where
        P: FnMut(Self::Item) -> bool,
    {
        let mut i = 0;
        for x in *self {
            if predicate(x) {
                return Some(i);
            }
            i += 1;
        }
        None
    }

    /// Return the index of the last element satisfying the specified predicate
    ///
    /// If no element matches, None is returned.
    ///
    /// Does not consume the iterator *before* the first found element.
    ///
    /// # Examples
    ///
    /// ```
    /// let a = [1, 2, 2, 4, 5];
    /// let mut it = a.iter();
    /// assert_eq!(it.rposition(|x| *x == 2).unwrap(), 2);
    /// assert_eq!(it.as_slice(), [1, 2]);
    #[inline]
    #[stable(feature = "rust1", since = "1.0.0")]
    fn rposition<P>(&mut self, mut predicate: P) -> Option<usize> where
        P: FnMut(Self::Item) -> bool,
        Self: ExactSizeIterator + DoubleEndedIterator
    {
        let len = self.len();
        for i in range(0, len).rev() {
            if predicate(self.next_back().expect("rposition: incorrect ExactSizeIterator")) {
                return Some(i);
            }
        }
        None
    }

    /// Consumes the entire iterator to return the maximum element.
    ///
    /// # Examples
    ///
    /// ```
    /// let a = [1, 2, 3, 4, 5];
    /// assert!(a.iter().max().unwrap() == &5);
    /// ```
    #[inline]
    #[stable(feature = "rust1", since = "1.0.0")]
    fn max(self) -> Option<Self::Item> where Self::Item: Ord
    {
        self.fold(None, |max, x| {
            match max {
                None    => Some(x),
                Some(y) => Some(cmp::max(x, y))
            }
        })
    }

    /// Consumes the entire iterator to return the minimum element.
    ///
    /// # Examples
    ///
    /// ```
    /// let a = [1, 2, 3, 4, 5];
    /// assert!(a.iter().min().unwrap() == &1);
    /// ```
    #[inline]
    #[stable(feature = "rust1", since = "1.0.0")]
    fn min(self) -> Option<Self::Item> where Self::Item: Ord
    {
        self.fold(None, |min, x| {
            match min {
                None    => Some(x),
                Some(y) => Some(cmp::min(x, y))
            }
        })
    }

    /// `min_max` finds the minimum and maximum elements in the iterator.
    ///
    /// The return type `MinMaxResult` is an enum of three variants:
    ///
    /// - `NoElements` if the iterator is empty.
    /// - `OneElement(x)` if the iterator has exactly one element.
    /// - `MinMax(x, y)` is returned otherwise, where `x <= y`. Two
    ///    values are equal if and only if there is more than one
    ///    element in the iterator and all elements are equal.
    ///
    /// On an iterator of length `n`, `min_max` does `1.5 * n` comparisons,
    /// and so is faster than calling `min` and `max` separately which does `2 * n` comparisons.
    ///
    /// # Examples
    ///
    /// ```
    /// use std::iter::MinMaxResult::{NoElements, OneElement, MinMax};
    ///
    /// let a: [isize; 0] = [];
    /// assert_eq!(a.iter().min_max(), NoElements);
    ///
    /// let a = [1];
    /// assert!(a.iter().min_max() == OneElement(&1));
    ///
    /// let a = [1, 2, 3, 4, 5];
    /// assert!(a.iter().min_max() == MinMax(&1, &5));
    ///
    /// let a = [1, 1, 1, 1];
    /// assert!(a.iter().min_max() == MinMax(&1, &1));
    /// ```
    #[unstable(feature = "core", reason = "return type may change")]
    fn min_max(mut self) -> MinMaxResult<Self::Item> where Self::Item: Ord
    {
        let (mut min, mut max) = match self.next() {
            None => return NoElements,
            Some(x) => {
                match self.next() {
                    None => return OneElement(x),
                    Some(y) => if x < y {(x, y)} else {(y,x)}
                }
            }
        };

        loop {
            // `first` and `second` are the two next elements we want to look at.
            // We first compare `first` and `second` (#1). The smaller one is then compared to
            // current minimum (#2). The larger one is compared to current maximum (#3). This
            // way we do 3 comparisons for 2 elements.
            let first = match self.next() {
                None => break,
                Some(x) => x
            };
            let second = match self.next() {
                None => {
                    if first < min {
                        min = first;
                    } else if first > max {
                        max = first;
                    }
                    break;
                }
                Some(x) => x
            };
            if first < second {
                if first < min {min = first;}
                if max < second {max = second;}
            } else {
                if second < min {min = second;}
                if max < first {max = first;}
            }
        }

        MinMax(min, max)
    }

    /// Return the element that gives the maximum value from the
    /// specified function.
    ///
    /// # Examples
    ///
    /// ```
    /// use core::num::SignedInt;
    ///
    /// let a = [-3, 0, 1, 5, -10];
    /// assert_eq!(*a.iter().max_by(|x| x.abs()).unwrap(), -10);
    /// ```
    #[inline]
    #[unstable(feature = "core",
               reason = "may want to produce an Ordering directly; see #15311")]
    fn max_by<B: Ord, F>(self, mut f: F) -> Option<Self::Item> where
        F: FnMut(&Self::Item) -> B,
    {
        self.fold(None, |max: Option<(Self::Item, B)>, x| {
            let x_val = f(&x);
            match max {
                None             => Some((x, x_val)),
                Some((y, y_val)) => if x_val > y_val {
                    Some((x, x_val))
                } else {
                    Some((y, y_val))
                }
            }
        }).map(|(x, _)| x)
    }

    /// Return the element that gives the minimum value from the
    /// specified function.
    ///
    /// # Examples
    ///
    /// ```
    /// use core::num::SignedInt;
    ///
    /// let a = [-3, 0, 1, 5, -10];
    /// assert_eq!(*a.iter().min_by(|x| x.abs()).unwrap(), 0);
    /// ```
    #[inline]
    #[unstable(feature = "core",
               reason = "may want to produce an Ordering directly; see #15311")]
    fn min_by<B: Ord, F>(self, mut f: F) -> Option<Self::Item> where
        F: FnMut(&Self::Item) -> B,
    {
        self.fold(None, |min: Option<(Self::Item, B)>, x| {
            let x_val = f(&x);
            match min {
                None             => Some((x, x_val)),
                Some((y, y_val)) => if x_val < y_val {
                    Some((x, x_val))
                } else {
                    Some((y, y_val))
                }
            }
        }).map(|(x, _)| x)
    }

    /// Change the direction of the iterator
    ///
    /// The flipped iterator swaps the ends on an iterator that can already
    /// be iterated from the front and from the back.
    ///
    ///
    /// If the iterator also implements RandomAccessIterator, the flipped
    /// iterator is also random access, with the indices starting at the back
    /// of the original iterator.
    ///
    /// Note: Random access with flipped indices still only applies to the first
    /// `std::usize::MAX` elements of the original iterator.
    #[inline]
    #[stable(feature = "rust1", since = "1.0.0")]
    fn rev(self) -> Rev<Self> {
        Rev{iter: self}
    }

    /// Converts an iterator of pairs into a pair of containers.
    ///
    /// Loops through the entire iterator, collecting the first component of
    /// each item into one new container, and the second component into another.
    ///
    /// # Examples
    ///
    /// ```
    /// let a = [(1, 2), (3, 4)];
    /// let (left, right): (Vec<_>, Vec<_>) = a.iter().map(|&x| x).unzip();
    /// assert_eq!([1, 3], left);
    /// assert_eq!([2, 4], right);
    /// ```
    #[unstable(feature = "core", reason = "recent addition")]
    fn unzip<A, B, FromA, FromB>(mut self) -> (FromA, FromB) where
        FromA: Default + Extend<A>,
        FromB: Default + Extend<B>,
        Self: Iterator<Item=(A, B)>,
    {
        struct SizeHint<A>(usize, Option<usize>);
        impl<A> Iterator for SizeHint<A> {
            type Item = A;

            fn next(&mut self) -> Option<A> { None }
            fn size_hint(&self) -> (usize, Option<usize>) {
                (self.0, self.1)
            }
        }

        let (lo, hi) = self.size_hint();
        let mut ts: FromA = Default::default();
        let mut us: FromB = Default::default();

        ts.extend(SizeHint(lo, hi));
        us.extend(SizeHint(lo, hi));

        for (t, u) in self {
            ts.extend(Some(t).into_iter());
            us.extend(Some(u).into_iter());
        }

        (ts, us)
    }

    /// Creates an iterator that clones the elements it yields. Useful for converting an
    /// Iterator<&T> to an Iterator<T>.
    #[unstable(feature = "core", reason = "recent addition")]
    fn cloned<T, D>(self) -> Cloned<Self> where
        Self: Iterator<Item=D>,
        D: Deref<Target=T>,
        T: Clone,
    {
        Cloned { it: self }
    }

    /// Repeats an iterator endlessly
    ///
    /// # Examples
    ///
    /// ```
    /// let a = [1, 2];
    /// let mut it = a.iter().cycle();
    /// assert_eq!(it.next().unwrap(), &1);
    /// assert_eq!(it.next().unwrap(), &2);
    /// assert_eq!(it.next().unwrap(), &1);
    /// ```
    #[stable(feature = "rust1", since = "1.0.0")]
    #[inline]
    fn cycle(self) -> Cycle<Self> where Self: Clone {
        Cycle{orig: self.clone(), iter: self}
    }

    /// Use an iterator to reverse a container in place.
    #[unstable(feature = "core",
               reason = "uncertain about placement or widespread use")]
    fn reverse_in_place<'a, T: 'a>(&mut self) where
        Self: Iterator<Item=&'a mut T> + DoubleEndedIterator
    {
        loop {
            match (self.next(), self.next_back()) {
                (Some(x), Some(y)) => mem::swap(x, y),
                _ => break
            }
        }
    }
}

#[stable(feature = "rust1", since = "1.0.0")]
impl<I> IteratorExt for I where I: Iterator {}

/// A range iterator able to yield elements from both ends
///
/// A `DoubleEndedIterator` can be thought of as a deque in that `next()` and `next_back()` exhaust
/// elements from the *same* range, and do not work independently of each other.
#[stable(feature = "rust1", since = "1.0.0")]
pub trait DoubleEndedIterator: Iterator {
    /// Yield an element from the end of the range, returning `None` if the range is empty.
    #[stable(feature = "rust1", since = "1.0.0")]
    fn next_back(&mut self) -> Option<Self::Item>;
}

/// An object implementing random access indexing by `usize`
///
/// A `RandomAccessIterator` should be either infinite or a `DoubleEndedIterator`.
/// Calling `next()` or `next_back()` on a `RandomAccessIterator`
/// reduces the indexable range accordingly. That is, `it.idx(1)` will become `it.idx(0)`
/// after `it.next()` is called.
#[unstable(feature = "core",
           reason = "not widely used, may be better decomposed into Index and ExactSizeIterator")]
pub trait RandomAccessIterator: Iterator {
    /// Return the number of indexable elements. At most `std::usize::MAX`
    /// elements are indexable, even if the iterator represents a longer range.
    fn indexable(&self) -> usize;

    /// Return an element at an index, or `None` if the index is out of bounds
    fn idx(&mut self, index: usize) -> Option<Self::Item>;
}

/// An iterator that knows its exact length
///
/// This trait is a helper for iterators like the vector iterator, so that
/// it can support double-ended enumeration.
///
/// `Iterator::size_hint` *must* return the exact size of the iterator.
/// Note that the size must fit in `usize`.
#[stable(feature = "rust1", since = "1.0.0")]
pub trait ExactSizeIterator: Iterator {
    #[inline]
    /// Return the exact length of the iterator.
    fn len(&self) -> usize {
        let (lower, upper) = self.size_hint();
        // Note: This assertion is overly defensive, but it checks the invariant
        // guaranteed by the trait. If this trait were rust-internal,
        // we could use debug_assert!; assert_eq! will check all Rust user
        // implementations too.
        assert_eq!(upper, Some(lower));
        lower
    }
}

// All adaptors that preserve the size of the wrapped iterator are fine
// Adaptors that may overflow in `size_hint` are not, i.e. `Chain`.
#[stable(feature = "rust1", since = "1.0.0")]
impl<I> ExactSizeIterator for Enumerate<I> where I: ExactSizeIterator {}
#[stable(feature = "rust1", since = "1.0.0")]
impl<A, I, F> ExactSizeIterator for Inspect<A, I, F> where
    I: ExactSizeIterator<Item=A>,
    F: FnMut(&A),
{}
#[stable(feature = "rust1", since = "1.0.0")]
impl<I> ExactSizeIterator for Rev<I> where I: ExactSizeIterator + DoubleEndedIterator {}
#[stable(feature = "rust1", since = "1.0.0")]
impl<A, B, I, F> ExactSizeIterator for Map<A, B, I, F> where
    I: ExactSizeIterator<Item=A>,
    F: FnMut(A) -> B,
{}
#[stable(feature = "rust1", since = "1.0.0")]
impl<A, B> ExactSizeIterator for Zip<A, B> where A: ExactSizeIterator, B: ExactSizeIterator {}

/// An double-ended iterator with the direction inverted
#[derive(Clone)]
#[must_use = "iterator adaptors are lazy and do nothing unless consumed"]
#[stable(feature = "rust1", since = "1.0.0")]
pub struct Rev<T> {
    iter: T
}

#[stable(feature = "rust1", since = "1.0.0")]
impl<I> Iterator for Rev<I> where I: DoubleEndedIterator {
    type Item = <I as Iterator>::Item;

    #[inline]
    fn next(&mut self) -> Option<<I as Iterator>::Item> { self.iter.next_back() }
    #[inline]
    fn size_hint(&self) -> (usize, Option<usize>) { self.iter.size_hint() }
}

#[stable(feature = "rust1", since = "1.0.0")]
impl<I> DoubleEndedIterator for Rev<I> where I: DoubleEndedIterator {
    #[inline]
    fn next_back(&mut self) -> Option<<I as Iterator>::Item> { self.iter.next() }
}

#[unstable(feature = "core", reason = "trait is experimental")]
impl<I> RandomAccessIterator for Rev<I> where I: DoubleEndedIterator + RandomAccessIterator {
    #[inline]
    fn indexable(&self) -> usize { self.iter.indexable() }
    #[inline]
    fn idx(&mut self, index: usize) -> Option<<I as Iterator>::Item> {
        let amt = self.indexable();
        self.iter.idx(amt - index - 1)
    }
}

/// A mutable reference to an iterator
#[must_use = "iterator adaptors are lazy and do nothing unless consumed"]
#[stable(feature = "rust1", since = "1.0.0")]
pub struct ByRef<'a, I:'a> {
    iter: &'a mut I,
}

#[stable(feature = "rust1", since = "1.0.0")]
impl<'a, I> Iterator for ByRef<'a, I> where I: 'a + Iterator {
    type Item = <I as Iterator>::Item;

    #[inline]
    fn next(&mut self) -> Option<<I as Iterator>::Item> { self.iter.next() }
    #[inline]
    fn size_hint(&self) -> (usize, Option<usize>) { self.iter.size_hint() }
}

#[stable(feature = "rust1", since = "1.0.0")]
impl<'a, I> DoubleEndedIterator for ByRef<'a, I> where I: 'a + DoubleEndedIterator {
    #[inline]
    fn next_back(&mut self) -> Option<<I as Iterator>::Item> { self.iter.next_back() }
}

#[stable(feature = "rust1", since = "1.0.0")]
impl<'a, I> ExactSizeIterator for ByRef<'a, I> where I: 'a + ExactSizeIterator {}

/// A trait for iterators over elements which can be added together
#[unstable(feature = "core",
           reason = "needs to be re-evaluated as part of numerics reform")]
pub trait AdditiveIterator<A> {
    /// Iterates over the entire iterator, summing up all the elements
    ///
    /// # Examples
    ///
    /// ```
    /// use std::iter::AdditiveIterator;
    ///
    /// let a = [1i32, 2, 3, 4, 5];
    /// let mut it = a.iter().map(|&x| x);
    /// assert!(it.sum() == 15);
    /// ```
    fn sum(self) -> A;
}

macro_rules! impl_additive {
    ($A:ty, $init:expr) => {
        #[unstable(feature = "core", reason = "trait is experimental")]
        impl<T: Iterator<Item=$A>> AdditiveIterator<$A> for T {
            #[inline]
            fn sum(self) -> $A {
                self.fold($init, |acc, x| acc + x)
            }
        }
    };
}
impl_additive! { i8,   0 }
impl_additive! { i16,  0 }
impl_additive! { i32,  0 }
impl_additive! { i64,  0 }
impl_additive! { isize,  0 }
impl_additive! { u8,   0 }
impl_additive! { u16,  0 }
impl_additive! { u32,  0 }
impl_additive! { u64,  0 }
impl_additive! { usize, 0 }
impl_additive! { f32,  0.0 }
impl_additive! { f64,  0.0 }

/// A trait for iterators over elements which can be multiplied together.
#[unstable(feature = "core",
           reason = "needs to be re-evaluated as part of numerics reform")]
pub trait MultiplicativeIterator<A> {
    /// Iterates over the entire iterator, multiplying all the elements
    ///
    /// # Examples
    ///
    /// ```
    /// use std::iter::{count, MultiplicativeIterator};
    ///
    /// fn factorial(n: usize) -> usize {
    ///     count(1, 1).take_while(|&i| i <= n).product()
    /// }
    /// assert!(factorial(0) == 1);
    /// assert!(factorial(1) == 1);
    /// assert!(factorial(5) == 120);
    /// ```
    fn product(self) -> A;
}

macro_rules! impl_multiplicative {
    ($A:ty, $init:expr) => {
        #[unstable(feature = "core", reason = "trait is experimental")]
        impl<T: Iterator<Item=$A>> MultiplicativeIterator<$A> for T {
            #[inline]
            fn product(self) -> $A {
                self.fold($init, |acc, x| acc * x)
            }
        }
    };
}
impl_multiplicative! { i8,   1 }
impl_multiplicative! { i16,  1 }
impl_multiplicative! { i32,  1 }
impl_multiplicative! { i64,  1 }
impl_multiplicative! { isize,  1 }
impl_multiplicative! { u8,   1 }
impl_multiplicative! { u16,  1 }
impl_multiplicative! { u32,  1 }
impl_multiplicative! { u64,  1 }
impl_multiplicative! { usize, 1 }
impl_multiplicative! { f32,  1.0 }
impl_multiplicative! { f64,  1.0 }

/// `MinMaxResult` is an enum returned by `min_max`. See `IteratorOrdExt::min_max` for more detail.
#[derive(Clone, PartialEq, Show)]
#[unstable(feature = "core",
           reason = "unclear whether such a fine-grained result is widely useful")]
pub enum MinMaxResult<T> {
    /// Empty iterator
    NoElements,

    /// Iterator with one element, so the minimum and maximum are the same
    OneElement(T),

    /// More than one element in the iterator, the first element is not larger than the second
    MinMax(T, T)
}

impl<T: Clone> MinMaxResult<T> {
    /// `into_option` creates an `Option` of type `(T,T)`. The returned `Option` has variant
    /// `None` if and only if the `MinMaxResult` has variant `NoElements`. Otherwise variant
    /// `Some(x,y)` is returned where `x <= y`. If `MinMaxResult` has variant `OneElement(x)`,
    /// performing this operation will make one clone of `x`.
    ///
    /// # Examples
    ///
    /// ```
    /// use std::iter::MinMaxResult::{self, NoElements, OneElement, MinMax};
    ///
    /// let r: MinMaxResult<isize> = NoElements;
    /// assert_eq!(r.into_option(), None);
    ///
    /// let r = OneElement(1);
    /// assert_eq!(r.into_option(), Some((1, 1)));
    ///
    /// let r = MinMax(1, 2);
    /// assert_eq!(r.into_option(), Some((1, 2)));
    /// ```
    #[unstable(feature = "core", reason = "type is unstable")]
    pub fn into_option(self) -> Option<(T,T)> {
        match self {
            NoElements => None,
            OneElement(x) => Some((x.clone(), x)),
            MinMax(x, y) => Some((x, y))
        }
    }
}

/// An iterator that clones the elements of an underlying iterator
#[unstable(feature = "core", reason = "recent addition")]
#[must_use = "iterator adaptors are lazy and do nothing unless consumed"]
#[derive(Clone)]
pub struct Cloned<I> {
    it: I,
}

#[stable(feature = "rust1", since = "1.0.0")]
impl<T, D, I> Iterator for Cloned<I> where
    T: Clone,
    D: Deref<Target=T>,
    I: Iterator<Item=D>,
{
    type Item = T;

    fn next(&mut self) -> Option<T> {
        self.it.next().cloned()
    }

    fn size_hint(&self) -> (usize, Option<usize>) {
        self.it.size_hint()
    }
}

#[stable(feature = "rust1", since = "1.0.0")]
impl<T, D, I> DoubleEndedIterator for Cloned<I> where
    T: Clone,
    D: Deref<Target=T>,
    I: DoubleEndedIterator<Item=D>,
{
    fn next_back(&mut self) -> Option<T> {
        self.it.next_back().cloned()
    }
}

#[stable(feature = "rust1", since = "1.0.0")]
impl<T, D, I> ExactSizeIterator for Cloned<I> where
    T: Clone,
    D: Deref<Target=T>,
    I: ExactSizeIterator<Item=D>,
{}

/// An iterator that repeats endlessly
#[derive(Clone, Copy)]
#[must_use = "iterator adaptors are lazy and do nothing unless consumed"]
#[stable(feature = "rust1", since = "1.0.0")]
pub struct Cycle<I> {
    orig: I,
    iter: I,
}

#[stable(feature = "rust1", since = "1.0.0")]
impl<I> Iterator for Cycle<I> where I: Clone + Iterator {
    type Item = <I as Iterator>::Item;

    #[inline]
    fn next(&mut self) -> Option<<I as Iterator>::Item> {
        match self.iter.next() {
            None => { self.iter = self.orig.clone(); self.iter.next() }
            y => y
        }
    }

    #[inline]
    fn size_hint(&self) -> (usize, Option<usize>) {
        // the cycle iterator is either empty or infinite
        match self.orig.size_hint() {
            sz @ (0, Some(0)) => sz,
            (0, _) => (0, None),
            _ => (usize::MAX, None)
        }
    }
}

#[unstable(feature = "core", reason = "trait is experimental")]
impl<I> RandomAccessIterator for Cycle<I> where
    I: Clone + RandomAccessIterator,
{
    #[inline]
    fn indexable(&self) -> usize {
        if self.orig.indexable() > 0 {
            usize::MAX
        } else {
            0
        }
    }

    #[inline]
    fn idx(&mut self, index: usize) -> Option<<I as Iterator>::Item> {
        let liter = self.iter.indexable();
        let lorig = self.orig.indexable();
        if lorig == 0 {
            None
        } else if index < liter {
            self.iter.idx(index)
        } else {
            self.orig.idx((index - liter) % lorig)
        }
    }
}

/// An iterator that strings two iterators together
#[derive(Clone)]
#[must_use = "iterator adaptors are lazy and do nothing unless consumed"]
#[stable(feature = "rust1", since = "1.0.0")]
pub struct Chain<A, B> {
    a: A,
    b: B,
    flag: bool,
}

#[stable(feature = "rust1", since = "1.0.0")]
impl<T, A, B> Iterator for Chain<A, B> where A: Iterator<Item=T>, B: Iterator<Item=T> {
    type Item = T;

    #[inline]
    fn next(&mut self) -> Option<T> {
        if self.flag {
            self.b.next()
        } else {
            match self.a.next() {
                Some(x) => return Some(x),
                _ => ()
            }
            self.flag = true;
            self.b.next()
        }
    }

    #[inline]
    fn size_hint(&self) -> (usize, Option<usize>) {
        let (a_lower, a_upper) = self.a.size_hint();
        let (b_lower, b_upper) = self.b.size_hint();

        let lower = a_lower.saturating_add(b_lower);

        let upper = match (a_upper, b_upper) {
            (Some(x), Some(y)) => x.checked_add(y),
            _ => None
        };

        (lower, upper)
    }
}

#[stable(feature = "rust1", since = "1.0.0")]
impl<T, A, B> DoubleEndedIterator for Chain<A, B> where
    A: DoubleEndedIterator<Item=T>,
    B: DoubleEndedIterator<Item=T>,
{
    #[inline]
    fn next_back(&mut self) -> Option<T> {
        match self.b.next_back() {
            Some(x) => Some(x),
            None => self.a.next_back()
        }
    }
}

#[unstable(feature = "core", reason = "trait is experimental")]
impl<T, A, B> RandomAccessIterator for Chain<A, B> where
    A: RandomAccessIterator<Item=T>,
    B: RandomAccessIterator<Item=T>,
{
    #[inline]
    fn indexable(&self) -> usize {
        let (a, b) = (self.a.indexable(), self.b.indexable());
        a.saturating_add(b)
    }

    #[inline]
    fn idx(&mut self, index: usize) -> Option<T> {
        let len = self.a.indexable();
        if index < len {
            self.a.idx(index)
        } else {
            self.b.idx(index - len)
        }
    }
}

/// An iterator that iterates two other iterators simultaneously
#[derive(Clone)]
#[must_use = "iterator adaptors are lazy and do nothing unless consumed"]
#[stable(feature = "rust1", since = "1.0.0")]
pub struct Zip<A, B> {
    a: A,
    b: B
}

#[stable(feature = "rust1", since = "1.0.0")]
impl<T, U, A, B> Iterator for Zip<A, B> where
    A: Iterator<Item = T>,
    B: Iterator<Item = U>,
{
    type Item = (T, U);

    #[inline]
    fn next(&mut self) -> Option<(T, U)> {
        match self.a.next() {
            None => None,
            Some(x) => match self.b.next() {
                None => None,
                Some(y) => Some((x, y))
            }
        }
    }

    #[inline]
    fn size_hint(&self) -> (usize, Option<usize>) {
        let (a_lower, a_upper) = self.a.size_hint();
        let (b_lower, b_upper) = self.b.size_hint();

        let lower = cmp::min(a_lower, b_lower);

        let upper = match (a_upper, b_upper) {
            (Some(x), Some(y)) => Some(cmp::min(x,y)),
            (Some(x), None) => Some(x),
            (None, Some(y)) => Some(y),
            (None, None) => None
        };

        (lower, upper)
    }
}

#[stable(feature = "rust1", since = "1.0.0")]
impl<T, U, A, B> DoubleEndedIterator for Zip<A, B> where
    A: DoubleEndedIterator + ExactSizeIterator<Item=T>,
    B: DoubleEndedIterator + ExactSizeIterator<Item=U>,
{
    #[inline]
    fn next_back(&mut self) -> Option<(T, U)> {
        let a_sz = self.a.len();
        let b_sz = self.b.len();
        if a_sz != b_sz {
            // Adjust a, b to equal length
            if a_sz > b_sz {
                for _ in range(0, a_sz - b_sz) { self.a.next_back(); }
            } else {
                for _ in range(0, b_sz - a_sz) { self.b.next_back(); }
            }
        }
        match (self.a.next_back(), self.b.next_back()) {
            (Some(x), Some(y)) => Some((x, y)),
            (None, None) => None,
            _ => unreachable!(),
        }
    }
}

#[unstable(feature = "core", reason = "trait is experimental")]
impl<T, U, A, B> RandomAccessIterator for Zip<A, B> where
    A: RandomAccessIterator<Item=T>,
    B: RandomAccessIterator<Item=U>,
{
    #[inline]
    fn indexable(&self) -> usize {
        cmp::min(self.a.indexable(), self.b.indexable())
    }

    #[inline]
    fn idx(&mut self, index: usize) -> Option<(T, U)> {
        match self.a.idx(index) {
            None => None,
            Some(x) => match self.b.idx(index) {
                None => None,
                Some(y) => Some((x, y))
            }
        }
    }
}

/// An iterator that maps the values of `iter` with `f`
#[must_use = "iterator adaptors are lazy and do nothing unless consumed"]
#[stable(feature = "rust1", since = "1.0.0")]
pub struct Map<A, B, I: Iterator<Item=A>, F: FnMut(A) -> B> {
    iter: I,
    f: F,
}

// FIXME(#19839) Remove in favor of `#[derive(Clone)]`
#[stable(feature = "rust1", since = "1.0.0")]
impl<A, B, I, F> Clone for Map<A, B, I, F> where
    I: Clone + Iterator<Item=A>,
    F: Clone + FnMut(A) -> B,
{
    fn clone(&self) -> Map<A, B, I, F> {
        Map {
            iter: self.iter.clone(),
            f: self.f.clone(),
        }
    }
}

impl<A, B, I, F> Map<A, B, I, F> where I: Iterator<Item=A>, F: FnMut(A) -> B {
    #[inline]
    fn do_map(&mut self, elt: Option<A>) -> Option<B> {
        match elt {
            Some(a) => Some((self.f)(a)),
            _ => None
        }
    }
}

#[stable(feature = "rust1", since = "1.0.0")]
impl<A, B, I, F> Iterator for Map<A, B, I, F> where I: Iterator<Item=A>, F: FnMut(A) -> B {
    type Item = B;

    #[inline]
    fn next(&mut self) -> Option<B> {
        let next = self.iter.next();
        self.do_map(next)
    }

    #[inline]
    fn size_hint(&self) -> (usize, Option<usize>) {
        self.iter.size_hint()
    }
}

#[stable(feature = "rust1", since = "1.0.0")]
impl<A, B, I, F> DoubleEndedIterator for Map<A, B, I, F> where
    I: DoubleEndedIterator<Item=A>,
    F: FnMut(A) -> B,
{
    #[inline]
    fn next_back(&mut self) -> Option<B> {
        let next = self.iter.next_back();
        self.do_map(next)
    }
}

#[unstable(feature = "core", reason = "trait is experimental")]
impl<A, B, I, F> RandomAccessIterator for Map<A, B, I, F> where
    I: RandomAccessIterator<Item=A>,
    F: FnMut(A) -> B,
{
    #[inline]
    fn indexable(&self) -> usize {
        self.iter.indexable()
    }

    #[inline]
    fn idx(&mut self, index: usize) -> Option<B> {
        let elt = self.iter.idx(index);
        self.do_map(elt)
    }
}

/// An iterator that filters the elements of `iter` with `predicate`
#[must_use = "iterator adaptors are lazy and do nothing unless consumed"]
#[stable(feature = "rust1", since = "1.0.0")]
pub struct Filter<A, I, P> where I: Iterator<Item=A>, P: FnMut(&A) -> bool {
    iter: I,
    predicate: P,
}

// FIXME(#19839) Remove in favor of `#[derive(Clone)]`
#[stable(feature = "rust1", since = "1.0.0")]
impl<A, I, P> Clone for Filter<A, I, P> where
    I: Clone + Iterator<Item=A>,
    P: Clone + FnMut(&A) -> bool,
{
    fn clone(&self) -> Filter<A, I, P> {
        Filter {
            iter: self.iter.clone(),
            predicate: self.predicate.clone(),
        }
    }
}

#[stable(feature = "rust1", since = "1.0.0")]
impl<A, I, P> Iterator for Filter<A, I, P> where I: Iterator<Item=A>, P: FnMut(&A) -> bool {
    type Item = A;

    #[inline]
    fn next(&mut self) -> Option<A> {
        for x in self.iter {
            if (self.predicate)(&x) {
                return Some(x);
            } else {
                continue
            }
        }
        None
    }

    #[inline]
    fn size_hint(&self) -> (usize, Option<usize>) {
        let (_, upper) = self.iter.size_hint();
        (0, upper) // can't know a lower bound, due to the predicate
    }
}

#[stable(feature = "rust1", since = "1.0.0")]
impl<A, I, P> DoubleEndedIterator for Filter<A, I, P> where
    I: DoubleEndedIterator<Item=A>,
    P: FnMut(&A) -> bool,
{
    #[inline]
    fn next_back(&mut self) -> Option<A> {
        for x in self.iter.by_ref().rev() {
            if (self.predicate)(&x) {
                return Some(x);
            }
        }
        None
    }
}

/// An iterator that uses `f` to both filter and map elements from `iter`
#[must_use = "iterator adaptors are lazy and do nothing unless consumed"]
#[stable(feature = "rust1", since = "1.0.0")]
pub struct FilterMap<A, B, I, F> where I: Iterator<Item=A>, F: FnMut(A) -> Option<B> {
    iter: I,
    f: F,
}

// FIXME(#19839) Remove in favor of `#[derive(Clone)]`
#[stable(feature = "rust1", since = "1.0.0")]
impl<A, B, I, F> Clone for FilterMap<A, B, I, F> where
    I: Clone + Iterator<Item=A>,
    F: Clone + FnMut(A) -> Option<B>,
{
    fn clone(&self) -> FilterMap<A, B, I, F> {
        FilterMap {
            iter: self.iter.clone(),
            f: self.f.clone(),
        }
    }
}

#[stable(feature = "rust1", since = "1.0.0")]
impl<A, B, I, F> Iterator for FilterMap<A, B, I, F> where
    I: Iterator<Item=A>,
    F: FnMut(A) -> Option<B>,
{
    type Item = B;

    #[inline]
    fn next(&mut self) -> Option<B> {
        for x in self.iter {
            match (self.f)(x) {
                Some(y) => return Some(y),
                None => ()
            }
        }
        None
    }

    #[inline]
    fn size_hint(&self) -> (usize, Option<usize>) {
        let (_, upper) = self.iter.size_hint();
        (0, upper) // can't know a lower bound, due to the predicate
    }
}

#[stable(feature = "rust1", since = "1.0.0")]
impl<A, B, I, F> DoubleEndedIterator for FilterMap<A, B, I, F> where
    I: DoubleEndedIterator<Item=A>,
    F: FnMut(A) -> Option<B>,
{
    #[inline]
    fn next_back(&mut self) -> Option<B> {
        for x in self.iter.by_ref().rev() {
            match (self.f)(x) {
                Some(y) => return Some(y),
                None => ()
            }
        }
        None
    }
}

/// An iterator that yields the current count and the element during iteration
#[derive(Clone)]
#[must_use = "iterator adaptors are lazy and do nothing unless consumed"]
#[stable(feature = "rust1", since = "1.0.0")]
pub struct Enumerate<I> {
    iter: I,
    count: usize
}

#[stable(feature = "rust1", since = "1.0.0")]
impl<I> Iterator for Enumerate<I> where I: Iterator {
    type Item = (usize, <I as Iterator>::Item);

    #[inline]
    fn next(&mut self) -> Option<(usize, <I as Iterator>::Item)> {
        match self.iter.next() {
            Some(a) => {
                let ret = Some((self.count, a));
                self.count += 1;
                ret
            }
            _ => None
        }
    }

    #[inline]
    fn size_hint(&self) -> (usize, Option<usize>) {
        self.iter.size_hint()
    }
}

#[stable(feature = "rust1", since = "1.0.0")]
impl<I> DoubleEndedIterator for Enumerate<I> where
    I: ExactSizeIterator + DoubleEndedIterator
{
    #[inline]
    fn next_back(&mut self) -> Option<(usize, <I as Iterator>::Item)> {
        match self.iter.next_back() {
            Some(a) => {
                let len = self.iter.len();
                Some((self.count + len, a))
            }
            _ => None
        }
    }
}

#[unstable(feature = "core", reason = "trait is experimental")]
impl<I> RandomAccessIterator for Enumerate<I> where I: RandomAccessIterator {
    #[inline]
    fn indexable(&self) -> usize {
        self.iter.indexable()
    }

    #[inline]
    fn idx(&mut self, index: usize) -> Option<(usize, <I as Iterator>::Item)> {
        match self.iter.idx(index) {
            Some(a) => Some((self.count + index, a)),
            _ => None,
        }
    }
}

/// An iterator with a `peek()` that returns an optional reference to the next element.
#[must_use = "iterator adaptors are lazy and do nothing unless consumed"]
#[stable(feature = "rust1", since = "1.0.0")]
#[derive(Copy)]
pub struct Peekable<T, I> where I: Iterator<Item=T> {
    iter: I,
    peeked: Option<T>,
}

#[stable(feature = "rust1", since = "1.0.0")]
impl<T, I> Iterator for Peekable<T, I> where I: Iterator<Item=T> {
    type Item = T;

    #[inline]
    fn next(&mut self) -> Option<T> {
        if self.peeked.is_some() { self.peeked.take() }
        else { self.iter.next() }
    }

    #[inline]
    fn size_hint(&self) -> (usize, Option<usize>) {
        let (lo, hi) = self.iter.size_hint();
        if self.peeked.is_some() {
            let lo = lo.saturating_add(1);
            let hi = match hi {
                Some(x) => x.checked_add(1),
                None => None
            };
            (lo, hi)
        } else {
            (lo, hi)
        }
    }
}

#[stable(feature = "rust1", since = "1.0.0")]
impl<T, I> ExactSizeIterator for Peekable<T, I> where I: ExactSizeIterator<Item = T> {}

#[stable(feature = "rust1", since = "1.0.0")]
impl<T, I> Peekable<T, I> where I: Iterator<Item=T> {
    /// Return a reference to the next element of the iterator with out advancing it,
    /// or None if the iterator is exhausted.
    #[inline]
    pub fn peek(&mut self) -> Option<&T> {
        if self.peeked.is_none() {
            self.peeked = self.iter.next();
        }
        match self.peeked {
            Some(ref value) => Some(value),
            None => None,
        }
    }

    /// Check whether peekable iterator is empty or not.
    #[inline]
    pub fn is_empty(&mut self) -> bool {
        self.peek().is_none()
    }
}

/// An iterator that rejects elements while `predicate` is true
#[must_use = "iterator adaptors are lazy and do nothing unless consumed"]
#[stable(feature = "rust1", since = "1.0.0")]
pub struct SkipWhile<A, I, P> where I: Iterator<Item=A>, P: FnMut(&A) -> bool {
    iter: I,
    flag: bool,
    predicate: P,
}

// FIXME(#19839) Remove in favor of `#[derive(Clone)]`
#[stable(feature = "rust1", since = "1.0.0")]
impl<A, I, P> Clone for SkipWhile<A, I, P> where
    I: Clone + Iterator<Item=A>,
    P: Clone + FnMut(&A) -> bool,
{
    fn clone(&self) -> SkipWhile<A, I, P> {
        SkipWhile {
            iter: self.iter.clone(),
            flag: self.flag,
            predicate: self.predicate.clone(),
        }
    }
}

#[stable(feature = "rust1", since = "1.0.0")]
impl<A, I, P> Iterator for SkipWhile<A, I, P> where I: Iterator<Item=A>, P: FnMut(&A) -> bool {
    type Item = A;

    #[inline]
    fn next(&mut self) -> Option<A> {
        for x in self.iter {
            if self.flag || !(self.predicate)(&x) {
                self.flag = true;
                return Some(x);
            }
        }
        None
    }

    #[inline]
    fn size_hint(&self) -> (usize, Option<usize>) {
        let (_, upper) = self.iter.size_hint();
        (0, upper) // can't know a lower bound, due to the predicate
    }
}

/// An iterator that only accepts elements while `predicate` is true
#[must_use = "iterator adaptors are lazy and do nothing unless consumed"]
#[stable(feature = "rust1", since = "1.0.0")]
pub struct TakeWhile<A, I, P> where I: Iterator<Item=A>, P: FnMut(&A) -> bool {
    iter: I,
    flag: bool,
    predicate: P,
}

// FIXME(#19839) Remove in favor of `#[derive(Clone)]`
#[stable(feature = "rust1", since = "1.0.0")]
impl<A, I, P> Clone for TakeWhile<A, I, P> where
    I: Clone + Iterator<Item=A>,
    P: Clone + FnMut(&A) -> bool,
{
    fn clone(&self) -> TakeWhile<A, I, P> {
        TakeWhile {
            iter: self.iter.clone(),
            flag: self.flag,
            predicate: self.predicate.clone(),
        }
    }
}

#[stable(feature = "rust1", since = "1.0.0")]
impl<A, I, P> Iterator for TakeWhile<A, I, P> where I: Iterator<Item=A>, P: FnMut(&A) -> bool {
    type Item = A;

    #[inline]
    fn next(&mut self) -> Option<A> {
        if self.flag {
            None
        } else {
            match self.iter.next() {
                Some(x) => {
                    if (self.predicate)(&x) {
                        Some(x)
                    } else {
                        self.flag = true;
                        None
                    }
                }
                None => None
            }
        }
    }

    #[inline]
    fn size_hint(&self) -> (usize, Option<usize>) {
        let (_, upper) = self.iter.size_hint();
        (0, upper) // can't know a lower bound, due to the predicate
    }
}

/// An iterator that skips over `n` elements of `iter`.
#[derive(Clone)]
#[must_use = "iterator adaptors are lazy and do nothing unless consumed"]
#[stable(feature = "rust1", since = "1.0.0")]
pub struct Skip<I> {
    iter: I,
    n: usize
}

#[stable(feature = "rust1", since = "1.0.0")]
impl<I> Iterator for Skip<I> where I: Iterator {
    type Item = <I as Iterator>::Item;

    #[inline]
    fn next(&mut self) -> Option<<I as Iterator>::Item> {
        let mut next = self.iter.next();
        if self.n == 0 {
            next
        } else {
            let mut n = self.n;
            while n > 0 {
                n -= 1;
                match next {
                    Some(_) => {
                        next = self.iter.next();
                        continue
                    }
                    None => {
                        self.n = 0;
                        return None
                    }
                }
            }
            self.n = 0;
            next
        }
    }

    #[inline]
    fn size_hint(&self) -> (usize, Option<usize>) {
        let (lower, upper) = self.iter.size_hint();

        let lower = lower.saturating_sub(self.n);

        let upper = match upper {
            Some(x) => Some(x.saturating_sub(self.n)),
            None => None
        };

        (lower, upper)
    }
}

#[unstable(feature = "core", reason = "trait is experimental")]
impl<I> RandomAccessIterator for Skip<I> where I: RandomAccessIterator{
    #[inline]
    fn indexable(&self) -> usize {
        self.iter.indexable().saturating_sub(self.n)
    }

    #[inline]
    fn idx(&mut self, index: usize) -> Option<<I as Iterator>::Item> {
        if index >= self.indexable() {
            None
        } else {
            self.iter.idx(index + self.n)
        }
    }
}

#[stable(feature = "rust1", since = "1.0.0")]
impl<I> ExactSizeIterator for Skip<I> where I: ExactSizeIterator {}

/// An iterator that only iterates over the first `n` iterations of `iter`.
#[derive(Clone)]
#[must_use = "iterator adaptors are lazy and do nothing unless consumed"]
#[stable(feature = "rust1", since = "1.0.0")]
pub struct Take<I> {
    iter: I,
    n: usize
}

#[stable(feature = "rust1", since = "1.0.0")]
impl<I> Iterator for Take<I> where I: Iterator{
    type Item = <I as Iterator>::Item;

    #[inline]
    fn next(&mut self) -> Option<<I as Iterator>::Item> {
        if self.n != 0 {
            self.n -= 1;
            self.iter.next()
        } else {
            None
        }
    }

    #[inline]
    fn size_hint(&self) -> (usize, Option<usize>) {
        let (lower, upper) = self.iter.size_hint();

        let lower = cmp::min(lower, self.n);

        let upper = match upper {
            Some(x) if x < self.n => Some(x),
            _ => Some(self.n)
        };

        (lower, upper)
    }
}

#[unstable(feature = "core", reason = "trait is experimental")]
impl<I> RandomAccessIterator for Take<I> where I: RandomAccessIterator{
    #[inline]
    fn indexable(&self) -> usize {
        cmp::min(self.iter.indexable(), self.n)
    }

    #[inline]
    fn idx(&mut self, index: usize) -> Option<<I as Iterator>::Item> {
        if index >= self.n {
            None
        } else {
            self.iter.idx(index)
        }
    }
}

#[stable(feature = "rust1", since = "1.0.0")]
impl<I> ExactSizeIterator for Take<I> where I: ExactSizeIterator {}


/// An iterator to maintain state while iterating another iterator
#[must_use = "iterator adaptors are lazy and do nothing unless consumed"]
#[stable(feature = "rust1", since = "1.0.0")]
pub struct Scan<A, B, I, St, F> where I: Iterator, F: FnMut(&mut St, A) -> Option<B> {
    iter: I,
    f: F,

    /// The current internal state to be passed to the closure next.
    pub state: St,
}

// FIXME(#19839) Remove in favor of `#[derive(Clone)]`
#[stable(feature = "rust1", since = "1.0.0")]
impl<A, B, I, St, F> Clone for Scan<A, B, I, St, F> where
    I: Clone + Iterator<Item=A>,
    St: Clone,
    F: Clone + FnMut(&mut St, A) -> Option<B>,
{
    fn clone(&self) -> Scan<A, B, I, St, F> {
        Scan {
            iter: self.iter.clone(),
            f: self.f.clone(),
            state: self.state.clone(),
        }
    }
}

#[stable(feature = "rust1", since = "1.0.0")]
impl<A, B, I, St, F> Iterator for Scan<A, B, I, St, F> where
    I: Iterator<Item=A>,
    F: FnMut(&mut St, A) -> Option<B>,
{
    type Item = B;

    #[inline]
    fn next(&mut self) -> Option<B> {
        self.iter.next().and_then(|a| (self.f)(&mut self.state, a))
    }

    #[inline]
    fn size_hint(&self) -> (usize, Option<usize>) {
        let (_, upper) = self.iter.size_hint();
        (0, upper) // can't know a lower bound, due to the scan function
    }
}

/// An iterator that maps each element to an iterator,
/// and yields the elements of the produced iterators
///
#[must_use = "iterator adaptors are lazy and do nothing unless consumed"]
#[stable(feature = "rust1", since = "1.0.0")]
pub struct FlatMap<A, B, I, U, F> where
    I: Iterator<Item=A>,
    U: Iterator<Item=B>,
    F: FnMut(A) -> U,
{
    iter: I,
    f: F,
    frontiter: Option<U>,
    backiter: Option<U>,
}

// FIXME(#19839) Remove in favor of `#[derive(Clone)]`
#[stable(feature = "rust1", since = "1.0.0")]
impl<A, B, I, U, F> Clone for FlatMap<A, B, I, U, F> where
    I: Clone + Iterator<Item=A>,
    U: Clone + Iterator<Item=B>,
    F: Clone + FnMut(A) -> U,
{
    fn clone(&self) -> FlatMap<A, B, I, U, F> {
        FlatMap {
            iter: self.iter.clone(),
            f: self.f.clone(),
            frontiter: self.frontiter.clone(),
            backiter: self.backiter.clone(),
        }
    }
}

#[stable(feature = "rust1", since = "1.0.0")]
impl<A, B, I, U, F> Iterator for FlatMap<A, B, I, U, F> where
    I: Iterator<Item=A>,
    U: Iterator<Item=B>,
    F: FnMut(A) -> U,
{
    type Item = B;

    #[inline]
    fn next(&mut self) -> Option<B> {
        loop {
            for inner in self.frontiter.iter_mut() {
                for x in *inner {
                    return Some(x)
                }
            }
            match self.iter.next().map(|x| (self.f)(x)) {
                None => return self.backiter.as_mut().and_then(|it| it.next()),
                next => self.frontiter = next,
            }
        }
    }

    #[inline]
    fn size_hint(&self) -> (usize, Option<usize>) {
        let (flo, fhi) = self.frontiter.as_ref().map_or((0, Some(0)), |it| it.size_hint());
        let (blo, bhi) = self.backiter.as_ref().map_or((0, Some(0)), |it| it.size_hint());
        let lo = flo.saturating_add(blo);
        match (self.iter.size_hint(), fhi, bhi) {
            ((0, Some(0)), Some(a), Some(b)) => (lo, a.checked_add(b)),
            _ => (lo, None)
        }
    }
}

#[stable(feature = "rust1", since = "1.0.0")]
impl<A, B, I, U, F> DoubleEndedIterator for FlatMap<A, B, I, U, F> where
    I: DoubleEndedIterator<Item=A>,
    U: DoubleEndedIterator<Item=B>,
    F: FnMut(A) -> U,
{
    #[inline]
    fn next_back(&mut self) -> Option<B> {
        loop {
            for inner in self.backiter.iter_mut() {
                match inner.next_back() {
                    None => (),
                    y => return y
                }
            }
            match self.iter.next_back().map(|x| (self.f)(x)) {
                None => return self.frontiter.as_mut().and_then(|it| it.next_back()),
                next => self.backiter = next,
            }
        }
    }
}

/// An iterator that yields `None` forever after the underlying iterator
/// yields `None` once.
#[derive(Clone)]
#[must_use = "iterator adaptors are lazy and do nothing unless consumed"]
#[stable(feature = "rust1", since = "1.0.0")]
pub struct Fuse<I> {
    iter: I,
    done: bool
}

#[stable(feature = "rust1", since = "1.0.0")]
impl<I> Iterator for Fuse<I> where I: Iterator {
    type Item = <I as Iterator>::Item;

    #[inline]
    fn next(&mut self) -> Option<<I as Iterator>::Item> {
        if self.done {
            None
        } else {
            match self.iter.next() {
                None => {
                    self.done = true;
                    None
                }
                x => x
            }
        }
    }

    #[inline]
    fn size_hint(&self) -> (usize, Option<usize>) {
        if self.done {
            (0, Some(0))
        } else {
            self.iter.size_hint()
        }
    }
}

#[stable(feature = "rust1", since = "1.0.0")]
impl<I> DoubleEndedIterator for Fuse<I> where I: DoubleEndedIterator {
    #[inline]
    fn next_back(&mut self) -> Option<<I as Iterator>::Item> {
        if self.done {
            None
        } else {
            match self.iter.next_back() {
                None => {
                    self.done = true;
                    None
                }
                x => x
            }
        }
    }
}

// Allow RandomAccessIterators to be fused without affecting random-access behavior
#[unstable(feature = "core", reason = "trait is experimental")]
impl<I> RandomAccessIterator for Fuse<I> where I: RandomAccessIterator {
    #[inline]
    fn indexable(&self) -> usize {
        self.iter.indexable()
    }

    #[inline]
    fn idx(&mut self, index: usize) -> Option<<I as Iterator>::Item> {
        self.iter.idx(index)
    }
}

#[stable(feature = "rust1", since = "1.0.0")]
impl<I> ExactSizeIterator for Fuse<I> where I: ExactSizeIterator {}

impl<I> Fuse<I> {
    /// Resets the fuse such that the next call to .next() or .next_back() will
    /// call the underlying iterator again even if it previously returned None.
    #[inline]
    #[unstable(feature = "core", reason = "seems marginal")]
    pub fn reset_fuse(&mut self) {
        self.done = false
    }
}

/// An iterator that calls a function with a reference to each
/// element before yielding it.
#[must_use = "iterator adaptors are lazy and do nothing unless consumed"]
#[stable(feature = "rust1", since = "1.0.0")]
pub struct Inspect<A, I, F> where I: Iterator<Item=A>, F: FnMut(&A) {
    iter: I,
    f: F,
}

// FIXME(#19839) Remove in favor of `#[derive(Clone)]`
#[stable(feature = "rust1", since = "1.0.0")]
impl<A, I, F> Clone for Inspect<A, I, F> where
    I: Clone + Iterator<Item=A>,
    F: Clone + FnMut(&A),
{
    fn clone(&self) -> Inspect<A, I, F> {
        Inspect {
            iter: self.iter.clone(),
            f: self.f.clone(),
        }
    }
}

impl<A, I, F> Inspect<A, I, F> where I: Iterator<Item=A>, F: FnMut(&A) {
    #[inline]
    fn do_inspect(&mut self, elt: Option<A>) -> Option<A> {
        match elt {
            Some(ref a) => (self.f)(a),
            None => ()
        }

        elt
    }
}

#[stable(feature = "rust1", since = "1.0.0")]
impl<A, I, F> Iterator for Inspect<A, I, F> where I: Iterator<Item=A>, F: FnMut(&A) {
    type Item = A;

    #[inline]
    fn next(&mut self) -> Option<A> {
        let next = self.iter.next();
        self.do_inspect(next)
    }

    #[inline]
    fn size_hint(&self) -> (usize, Option<usize>) {
        self.iter.size_hint()
    }
}

#[stable(feature = "rust1", since = "1.0.0")]
impl<A, I, F> DoubleEndedIterator for Inspect<A, I, F> where
    I: DoubleEndedIterator<Item=A>,
    F: FnMut(&A),
{
    #[inline]
    fn next_back(&mut self) -> Option<A> {
        let next = self.iter.next_back();
        self.do_inspect(next)
    }
}

#[unstable(feature = "core", reason = "trait is experimental")]
impl<A, I, F> RandomAccessIterator for Inspect<A, I, F> where
    I: RandomAccessIterator<Item=A>,
    F: FnMut(&A),
{
    #[inline]
    fn indexable(&self) -> usize {
        self.iter.indexable()
    }

    #[inline]
    fn idx(&mut self, index: usize) -> Option<A> {
        let element = self.iter.idx(index);
        self.do_inspect(element)
    }
}

/// An iterator that passes mutable state to a closure and yields the result.
///
/// # Example: The Fibonacci Sequence
///
/// An iterator that yields sequential Fibonacci numbers, and stops on overflow.
///
/// ```
/// use std::iter::Unfold;
/// use std::num::Int; // For `.checked_add()`
///
/// // This iterator will yield up to the last Fibonacci number before the max value of `u32`.
/// // You can simply change `u32` to `u64` in this line if you want higher values than that.
/// let mut fibonacci = Unfold::new((Some(0u32), Some(1u32)), |&mut (ref mut x2, ref mut x1)| {
///     // Attempt to get the next Fibonacci number
///     // `x1` will be `None` if previously overflowed.
///     let next = match (*x2, *x1) {
///         (Some(x2), Some(x1)) => x2.checked_add(x1),
///         _ => None,
///     };
///
///     // Shift left: ret <- x2 <- x1 <- next
///     let ret = *x2;
///     *x2 = *x1;
///     *x1 = next;
///
///     ret
/// });
///
/// for i in fibonacci {
///     println!("{}", i);
/// }
/// ```
#[unstable(feature = "core")]
pub struct Unfold<A, St, F> where F: FnMut(&mut St) -> Option<A> {
    f: F,
    /// Internal state that will be passed to the closure on the next iteration
    pub state: St,
}

// FIXME(#19839) Remove in favor of `#[derive(Clone)]`
#[stable(feature = "rust1", since = "1.0.0")]
impl<A, St, F> Clone for Unfold<A, St, F> where
    F: Clone + FnMut(&mut St) -> Option<A>,
    St: Clone,
{
    fn clone(&self) -> Unfold<A, St, F> {
        Unfold {
            f: self.f.clone(),
            state: self.state.clone(),
        }
    }
}

#[unstable(feature = "core")]
impl<A, St, F> Unfold<A, St, F> where F: FnMut(&mut St) -> Option<A> {
    /// Creates a new iterator with the specified closure as the "iterator
    /// function" and an initial state to eventually pass to the closure
    #[inline]
    pub fn new(initial_state: St, f: F) -> Unfold<A, St, F> {
        Unfold {
            f: f,
            state: initial_state
        }
    }
}

#[stable(feature = "rust1", since = "1.0.0")]
impl<A, St, F> Iterator for Unfold<A, St, F> where F: FnMut(&mut St) -> Option<A> {
    type Item = A;

    #[inline]
    fn next(&mut self) -> Option<A> {
        (self.f)(&mut self.state)
    }

    #[inline]
    fn size_hint(&self) -> (usize, Option<usize>) {
        // no possible known bounds at this point
        (0, None)
    }
}

/// An infinite iterator starting at `start` and advancing by `step` with each
/// iteration
#[derive(Clone, Copy)]
#[unstable(feature = "core",
           reason = "may be renamed or replaced by range notation adapaters")]
pub struct Counter<A> {
    /// The current state the counter is at (next value to be yielded)
    state: A,
    /// The amount that this iterator is stepping by
    step: A,
}

/// Creates a new counter with the specified start/step
#[inline]
#[unstable(feature = "core",
           reason = "may be renamed or replaced by range notation adapaters")]
pub fn count<A>(start: A, step: A) -> Counter<A> {
    Counter{state: start, step: step}
}

#[stable(feature = "rust1", since = "1.0.0")]
impl<A: Add<Output=A> + Clone> Iterator for Counter<A> {
    type Item = A;

    #[inline]
    fn next(&mut self) -> Option<A> {
        let result = self.state.clone();
        self.state = self.state.clone() + self.step.clone();
        Some(result)
    }

    #[inline]
    fn size_hint(&self) -> (usize, Option<usize>) {
        (usize::MAX, None) // Too bad we can't specify an infinite lower bound
    }
}

/// An iterator over the range [start, stop)
#[derive(Clone, Copy)]
#[unstable(feature = "core",
           reason = "will be replaced by range notation")]
pub struct Range<A> {
    state: A,
    stop: A,
    one: A,
}

/// Returns an iterator over the given range [start, stop) (that is, starting
/// at start (inclusive), and ending at stop (exclusive)).
///
/// # Examples
///
/// ```
/// let array = [0, 1, 2, 3, 4];
///
/// for i in range(0, 5) {
///     println!("{}", i);
///     assert_eq!(i,  array[i]);
/// }
/// ```
#[inline]
#[unstable(feature = "core",
           reason = "will be replaced by range notation")]
pub fn range<A: Int>(start: A, stop: A) -> Range<A> {
    Range {
        state: start,
        stop: stop,
        one: Int::one(),
    }
}

// FIXME: #10414: Unfortunate type bound
#[unstable(feature = "core",
           reason = "will be replaced by range notation")]
impl<A: Int + ToPrimitive> Iterator for Range<A> {
    type Item = A;

    #[inline]
    fn next(&mut self) -> Option<A> {
        if self.state < self.stop {
            let result = self.state.clone();
            self.state = self.state + self.one;
            Some(result)
        } else {
            None
        }
    }

    #[inline]
    fn size_hint(&self) -> (usize, Option<usize>) {
        // This first checks if the elements are representable as i64. If they aren't, try u64 (to
        // handle cases like range(huge, huger)). We don't use usize/isize because the difference of
        // the i64/u64 might lie within their range.
        let bound = match self.state.to_i64() {
            Some(a) => {
                let sz = self.stop.to_i64().map(|b| b.checked_sub(a));
                match sz {
                    Some(Some(bound)) => bound.to_uint(),
                    _ => None,
                }
            },
            None => match self.state.to_u64() {
                Some(a) => {
                    let sz = self.stop.to_u64().map(|b| b.checked_sub(a));
                    match sz {
                        Some(Some(bound)) => bound.to_uint(),
                        _ => None
                    }
                },
                None => None
            }
        };

        match bound {
            Some(b) => (b, Some(b)),
            // Standard fallback for unbounded/unrepresentable bounds
            None => (0, None)
        }
    }
}

/// `Int` is required to ensure the range will be the same regardless of
/// the direction it is consumed.
#[unstable(feature = "core",
           reason = "will be replaced by range notation")]
impl<A: Int + ToPrimitive> DoubleEndedIterator for Range<A> {
    #[inline]
    fn next_back(&mut self) -> Option<A> {
        if self.stop > self.state {
            self.stop = self.stop - self.one;
            Some(self.stop.clone())
        } else {
            None
        }
    }
}

/// An iterator over the range [start, stop]
#[derive(Clone)]
#[unstable(feature = "core",
           reason = "likely to be replaced by range notation and adapters")]
pub struct RangeInclusive<A> {
    range: Range<A>,
    done: bool,
}

/// Return an iterator over the range [start, stop]
#[inline]
#[unstable(feature = "core",
           reason = "likely to be replaced by range notation and adapters")]
pub fn range_inclusive<A: Int>(start: A, stop: A) -> RangeInclusive<A> {
    RangeInclusive {
        range: range(start, stop),
        done: false,
    }
}

#[unstable(feature = "core",
           reason = "likely to be replaced by range notation and adapters")]
impl<A: Int + ToPrimitive> Iterator for RangeInclusive<A> {
    type Item = A;

    #[inline]
    fn next(&mut self) -> Option<A> {
        match self.range.next() {
            Some(x) => Some(x),
            None => {
                if !self.done && self.range.state == self.range.stop {
                    self.done = true;
                    Some(self.range.stop.clone())
                } else {
                    None
                }
            }
        }
    }

    #[inline]
    fn size_hint(&self) -> (usize, Option<usize>) {
        let (lo, hi) = self.range.size_hint();
        if self.done {
            (lo, hi)
        } else {
            let lo = lo.saturating_add(1);
            let hi = match hi {
                Some(x) => x.checked_add(1),
                None => None
            };
            (lo, hi)
        }
    }
}

#[unstable(feature = "core",
           reason = "likely to be replaced by range notation and adapters")]
impl<A: Int + ToPrimitive> DoubleEndedIterator for RangeInclusive<A> {
    #[inline]
    fn next_back(&mut self) -> Option<A> {
        if self.range.stop > self.range.state {
            let result = self.range.stop.clone();
            self.range.stop = self.range.stop - self.range.one;
            Some(result)
        } else if !self.done && self.range.state == self.range.stop {
            self.done = true;
            Some(self.range.stop.clone())
        } else {
            None
        }
    }
}

/// An iterator over the range [start, stop) by `step`. It handles overflow by stopping.
#[derive(Clone)]
#[unstable(feature = "core",
           reason = "likely to be replaced by range notation and adapters")]
pub struct RangeStep<A> {
    state: A,
    stop: A,
    step: A,
    rev: bool,
}

/// Return an iterator over the range [start, stop) by `step`. It handles overflow by stopping.
#[inline]
#[unstable(feature = "core",
           reason = "likely to be replaced by range notation and adapters")]
pub fn range_step<A: Int>(start: A, stop: A, step: A) -> RangeStep<A> {
    let rev = step < Int::zero();
    RangeStep{state: start, stop: stop, step: step, rev: rev}
}

#[unstable(feature = "core",
           reason = "likely to be replaced by range notation and adapters")]
impl<A: Int> Iterator for RangeStep<A> {
    type Item = A;

    #[inline]
    fn next(&mut self) -> Option<A> {
        if (self.rev && self.state > self.stop) || (!self.rev && self.state < self.stop) {
            let result = self.state;
            match self.state.checked_add(self.step) {
                Some(x) => self.state = x,
                None => self.state = self.stop.clone()
            }
            Some(result)
        } else {
            None
        }
    }
}

/// An iterator over the range [start, stop] by `step`. It handles overflow by stopping.
#[derive(Clone)]
#[unstable(feature = "core",
           reason = "likely to be replaced by range notation and adapters")]
pub struct RangeStepInclusive<A> {
    state: A,
    stop: A,
    step: A,
    rev: bool,
    done: bool,
}

/// Return an iterator over the range [start, stop] by `step`. It handles overflow by stopping.
#[inline]
#[unstable(feature = "core",
           reason = "likely to be replaced by range notation and adapters")]
pub fn range_step_inclusive<A: Int>(start: A, stop: A, step: A) -> RangeStepInclusive<A> {
    let rev = step < Int::zero();
    RangeStepInclusive {
        state: start,
        stop: stop,
        step: step,
        rev: rev,
        done: false,
    }
}

#[unstable(feature = "core",
           reason = "likely to be replaced by range notation and adapters")]
impl<A: Int> Iterator for RangeStepInclusive<A> {
    type Item = A;

    #[inline]
    fn next(&mut self) -> Option<A> {
        if !self.done && ((self.rev && self.state >= self.stop) ||
                          (!self.rev && self.state <= self.stop)) {
            let result = self.state;
            match self.state.checked_add(self.step) {
                Some(x) => self.state = x,
                None => self.done = true
            }
            Some(result)
        } else {
            None
        }
    }
}

macro_rules! range_impl {
    ($($t:ty)*) => ($(
        #[stable(feature = "rust1", since = "1.0.0")]
        impl Iterator for ::ops::Range<$t> {
            type Item = $t;

            #[inline]
            fn next(&mut self) -> Option<$t> {
                if self.start < self.end {
                    let result = self.start;
                    self.start += 1;
                    return Some(result);
                }

                return None;
            }

            #[inline]
            fn size_hint(&self) -> (usize, Option<usize>) {
                debug_assert!(self.end >= self.start);
                let hint = (self.end - self.start) as usize;
                (hint, Some(hint))
            }
        }

        #[stable(feature = "rust1", since = "1.0.0")]
        impl ExactSizeIterator for ::ops::Range<$t> {}
    )*)
}

macro_rules! range_impl_no_hint {
    ($($t:ty)*) => ($(
        #[stable(feature = "rust1", since = "1.0.0")]
        impl Iterator for ::ops::Range<$t> {
            type Item = $t;

            #[inline]
            fn next(&mut self) -> Option<$t> {
                if self.start < self.end {
                    let result = self.start;
                    self.start += 1;
                    return Some(result);
                }

                return None;
            }
        }
    )*)
}

macro_rules! range_other_impls {
    ($($t:ty)*) => ($(
        #[stable(feature = "rust1", since = "1.0.0")]
        impl DoubleEndedIterator for ::ops::Range<$t> {
            #[inline]
            fn next_back(&mut self) -> Option<$t> {
                if self.start < self.end {
                    self.end -= 1;
                    return Some(self.end);
                }

                return None;
            }
        }

        #[stable(feature = "rust1", since = "1.0.0")]
        impl Iterator for ::ops::RangeFrom<$t> {
            type Item = $t;

            #[inline]
            fn next(&mut self) -> Option<$t> {
                let result = self.start;
                self.start += 1;
                debug_assert!(result < self.start);
                return Some(result);
            }
        }
    )*)
}

range_impl!(usize u8 u16 u32 isize i8 i16 i32);
#[cfg(target_pointer_width = "64")]
range_impl!(u64 i64);
#[cfg(target_pointer_width = "32")]
range_impl_no_hint!(u64 i64);

range_other_impls!(usize u8 u16 u32 u64 isize i8 i16 i32 i64);

/// An iterator that repeats an element endlessly
#[derive(Clone)]
#[stable(feature = "rust1", since = "1.0.0")]
pub struct Repeat<A> {
    element: A
}

#[stable(feature = "rust1", since = "1.0.0")]
impl<A: Clone> Iterator for Repeat<A> {
    type Item = A;

    #[inline]
    fn next(&mut self) -> Option<A> { self.idx(0) }
    #[inline]
    fn size_hint(&self) -> (usize, Option<usize>) { (usize::MAX, None) }
}

#[stable(feature = "rust1", since = "1.0.0")]
impl<A: Clone> DoubleEndedIterator for Repeat<A> {
    #[inline]
    fn next_back(&mut self) -> Option<A> { self.idx(0) }
}

#[unstable(feature = "core", reason = "trait is experimental")]
impl<A: Clone> RandomAccessIterator for Repeat<A> {
    #[inline]
    fn indexable(&self) -> usize { usize::MAX }
    #[inline]
    fn idx(&mut self, _: usize) -> Option<A> { Some(self.element.clone()) }
}

type IterateState<T, F> = (F, Option<T>, bool);

/// An iterator that repeatedly applies a given function, starting
/// from a given seed value.
#[unstable(feature = "core")]
pub type Iterate<T, F> = Unfold<T, IterateState<T, F>, fn(&mut IterateState<T, F>) -> Option<T>>;

/// Create a new iterator that produces an infinite sequence of
/// repeated applications of the given function `f`.
#[unstable(feature = "core")]
pub fn iterate<T, F>(seed: T, f: F) -> Iterate<T, F> where
    T: Clone,
    F: FnMut(T) -> T,
{
    fn next<T, F>(st: &mut IterateState<T, F>) -> Option<T> where
        T: Clone,
        F: FnMut(T) -> T,
    {
        let &mut (ref mut f, ref mut val, ref mut first) = st;
        if *first {
            *first = false;
        } else {
            match val.take() {
                Some(x) => {
                    *val = Some((*f)(x))
                }
                None => {}
            }
        }
        val.clone()
    }

    // coerce to a fn pointer
    let next: fn(&mut IterateState<T,F>) -> Option<T> = next;

    Unfold::new((f, Some(seed), true), next)
}

/// Create a new iterator that endlessly repeats the element `elt`.
#[inline]
#[stable(feature = "rust1", since = "1.0.0")]
pub fn repeat<T: Clone>(elt: T) -> Repeat<T> {
    Repeat{element: elt}
}

/// Functions for lexicographical ordering of sequences.
///
/// Lexicographical ordering through `<`, `<=`, `>=`, `>` requires
/// that the elements implement both `PartialEq` and `PartialOrd`.
///
/// If two sequences are equal up until the point where one ends,
/// the shorter sequence compares less.
#[unstable(feature = "core", reason = "needs review and revision")]
pub mod order {
    use cmp;
    use cmp::{Eq, Ord, PartialOrd, PartialEq};
    use cmp::Ordering::{Equal, Less, Greater};
    use option::Option;
    use option::Option::{Some, None};
    use super::Iterator;

    /// Compare `a` and `b` for equality using `Eq`
    pub fn equals<A, T, S>(mut a: T, mut b: S) -> bool where
        A: Eq,
        T: Iterator<Item=A>,
        S: Iterator<Item=A>,
    {
        loop {
            match (a.next(), b.next()) {
                (None, None) => return true,
                (None, _) | (_, None) => return false,
                (Some(x), Some(y)) => if x != y { return false },
            }
        }
    }

    /// Order `a` and `b` lexicographically using `Ord`
    pub fn cmp<A, T, S>(mut a: T, mut b: S) -> cmp::Ordering where
        A: Ord,
        T: Iterator<Item=A>,
        S: Iterator<Item=A>,
    {
        loop {
            match (a.next(), b.next()) {
                (None, None) => return Equal,
                (None, _   ) => return Less,
                (_   , None) => return Greater,
                (Some(x), Some(y)) => match x.cmp(&y) {
                    Equal => (),
                    non_eq => return non_eq,
                },
            }
        }
    }

    /// Order `a` and `b` lexicographically using `PartialOrd`
    pub fn partial_cmp<A, T, S>(mut a: T, mut b: S) -> Option<cmp::Ordering> where
        A: PartialOrd,
        T: Iterator<Item=A>,
        S: Iterator<Item=A>,
    {
        loop {
            match (a.next(), b.next()) {
                (None, None) => return Some(Equal),
                (None, _   ) => return Some(Less),
                (_   , None) => return Some(Greater),
                (Some(x), Some(y)) => match x.partial_cmp(&y) {
                    Some(Equal) => (),
                    non_eq => return non_eq,
                },
            }
        }
    }

    /// Compare `a` and `b` for equality (Using partial equality, `PartialEq`)
    pub fn eq<A, B, L, R>(mut a: L, mut b: R) -> bool where
        A: PartialEq<B>,
        L: Iterator<Item=A>,
        R: Iterator<Item=B>,
    {
        loop {
            match (a.next(), b.next()) {
                (None, None) => return true,
                (None, _) | (_, None) => return false,
                (Some(x), Some(y)) => if !x.eq(&y) { return false },
            }
        }
    }

    /// Compare `a` and `b` for nonequality (Using partial equality, `PartialEq`)
    pub fn ne<A, B, L, R>(mut a: L, mut b: R) -> bool where
        A: PartialEq<B>,
        L: Iterator<Item=A>,
        R: Iterator<Item=B>,
    {
        loop {
            match (a.next(), b.next()) {
                (None, None) => return false,
                (None, _) | (_, None) => return true,
                (Some(x), Some(y)) => if x.ne(&y) { return true },
            }
        }
    }

    /// Return `a` < `b` lexicographically (Using partial order, `PartialOrd`)
    pub fn lt<A, T, S>(mut a: T, mut b: S) -> bool where
        A: PartialOrd,
        T: Iterator<Item=A>,
        S: Iterator<Item=A>,
    {
        loop {
            match (a.next(), b.next()) {
                (None, None) => return false,
                (None, _   ) => return true,
                (_   , None) => return false,
                (Some(x), Some(y)) => if x.ne(&y) { return x.lt(&y) },
            }
        }
    }

    /// Return `a` <= `b` lexicographically (Using partial order, `PartialOrd`)
    pub fn le<A, T, S>(mut a: T, mut b: S) -> bool where
        A: PartialOrd,
        T: Iterator<Item=A>,
        S: Iterator<Item=A>,
    {
        loop {
            match (a.next(), b.next()) {
                (None, None) => return true,
                (None, _   ) => return true,
                (_   , None) => return false,
                (Some(x), Some(y)) => if x.ne(&y) { return x.le(&y) },
            }
        }
    }

    /// Return `a` > `b` lexicographically (Using partial order, `PartialOrd`)
    pub fn gt<A, T, S>(mut a: T, mut b: S) -> bool where
        A: PartialOrd,
        T: Iterator<Item=A>,
        S: Iterator<Item=A>,
    {
        loop {
            match (a.next(), b.next()) {
                (None, None) => return false,
                (None, _   ) => return false,
                (_   , None) => return true,
                (Some(x), Some(y)) => if x.ne(&y) { return x.gt(&y) },
            }
        }
    }

    /// Return `a` >= `b` lexicographically (Using partial order, `PartialOrd`)
    pub fn ge<A, T, S>(mut a: T, mut b: S) -> bool where
        A: PartialOrd,
        T: Iterator<Item=A>,
        S: Iterator<Item=A>,
    {
        loop {
            match (a.next(), b.next()) {
                (None, None) => return true,
                (None, _   ) => return false,
                (_   , None) => return true,
                (Some(x), Some(y)) => if x.ne(&y) { return x.ge(&y) },
            }
        }
    }
}<|MERGE_RESOLUTION|>--- conflicted
+++ resolved
@@ -81,13 +81,9 @@
 /// it wishes, either by returning `None` infinitely, or by doing something
 /// else.
 #[lang="iterator"]
-<<<<<<< HEAD
-#[stable(feature = "rust1", since = "1.0.0")]
-=======
-#[stable]
+#[stable(feature = "rust1", since = "1.0.0")]
 #[rustc_on_unimplemented = "`{Self}` is not an iterator; maybe try calling `.iter()` or a similar \
                             method"]
->>>>>>> c80e556e
 pub trait Iterator {
     #[stable(feature = "rust1", since = "1.0.0")]
     type Item;
