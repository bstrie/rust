/*!

The Rust core library.

The Rust core library provides runtime features required by the language,
including the task scheduler and memory allocators, as well as library
support for Rust built-in types, platform abstractions, and other commonly
used features.

`core` includes modules corresponding to each of the integer types, each of
the floating point types, the `bool` type, tuples, characters, strings,
vectors (`vec`), shared boxes (`box`), and unsafe and borrowed pointers
(`ptr`).  Additionally, `core` provides task management and creation (`task`),
communication primitives (`comm` and `pipes`), an efficient vector builder
(`dvec`), platform abstractions (`os` and `path`), basic I/O abstractions
(`io`), common traits (`cmp`, `num`, `to_str`), and complete bindings
to the C standard library (`libc`).

`core` is linked to all crates by default and its contents imported.
Implicitly, all crates behave as if they included the following prologue:

    extern mod core;
    use core::*;

*/

#[link(name = "core",
       vers = "0.4",
       uuid = "c70c24a7-5551-4f73-8e37-380b11d80be8",
       url = "https://github.com/mozilla/rust/tree/master/src/libcore")];

#[comment = "The Rust core library"];
#[license = "MIT"];
#[crate_type = "lib"];

// Don't link to core. We are core.
#[no_core];

#[legacy_modes];

#[warn(vecs_implicitly_copyable)];
#[deny(non_camel_case_types)];

export int, i8, i16, i32, i64;
export uint, u8, u16, u32, u64;
export float, f32, f64;
export box, char, str, ptr, vec, at_vec, bool;
export either, option, result, iter;
export gc, io, libc, os, run, rand, sys, cast, logging;
export comm, task, future, pipes;
export extfmt;
// The test harness links against core, so don't include runtime in tests.
// FIXME (#2861): Uncomment this after snapshot gets updated.
//#[cfg(notest)]
export rt;
export tuple;
export to_str, to_bytes;
export from_str;
export util;
export dvec, dvec_iter;
export dlist, dlist_iter;
export send_map;
export hash;
export cmp;
export num;
export path;
export mutable;
export flate;
export unit;
export uniq;
<<<<<<< HEAD
export memory_watcher;
=======
export repr;
export cleanup;
export reflect;
>>>>>>> 18bce94a

// NDM seems to be necessary for resolve to work
export option_iter;

// This creates some APIs that I do not want to commit to, but it must be
// exported from core in order for uv to remain in std (see #2648).
export private;


// Built-in-type support modules

/// Operations and constants for `int`
#[path = "int-template"]
mod int {
    #[legacy_exports];
    use inst::{ pow };
    export pow;
    #[path = "int.rs"]
    #[legacy_exports]
    mod inst;
}

/// Operations and constants for `i8`
#[path = "int-template"]
mod i8 {
    #[legacy_exports];
    #[path = "i8.rs"]
    #[legacy_exports]
    mod inst;
}

/// Operations and constants for `i16`
#[path = "int-template"]
mod i16 {
    #[legacy_exports];
    #[path = "i16.rs"]
    #[legacy_exports]
    mod inst;
}

/// Operations and constants for `i32`
#[path = "int-template"]
mod i32 {
    #[legacy_exports];
    #[path = "i32.rs"]
    #[legacy_exports]
    mod inst;
}

/// Operations and constants for `i64`
#[path = "int-template"]
mod i64 {
    #[legacy_exports];
    #[path = "i64.rs"]
    #[legacy_exports]
    mod inst;
}

/// Operations and constants for `uint`
#[path = "uint-template"]
mod uint {
    #[legacy_exports];
    use inst::{
        div_ceil, div_round, div_floor, iterate,
        next_power_of_two
    };
    export div_ceil, div_round, div_floor, iterate,
    next_power_of_two;

    #[path = "uint.rs"]
    #[legacy_exports]
    mod inst;
}

/// Operations and constants for `u8`
#[path = "uint-template"]
mod u8 {
    #[legacy_exports];
    use inst::is_ascii;
    export is_ascii;

    #[path = "u8.rs"]
    #[legacy_exports]
    mod inst;
}

/// Operations and constants for `u16`
#[path = "uint-template"]
mod u16 {
    #[legacy_exports];
    #[path = "u16.rs"]
    #[legacy_exports]
    mod inst;
}

/// Operations and constants for `u32`
#[path = "uint-template"]
mod u32 {
    #[legacy_exports];
    #[path = "u32.rs"]
    #[legacy_exports]
    mod inst;
}

/// Operations and constants for `u64`
#[path = "uint-template"]
mod u64 {
    #[legacy_exports];
    #[path = "u64.rs"]
    #[legacy_exports]
    mod inst;
}


#[legacy_exports]
mod box;
#[legacy_exports]
mod char;
#[legacy_exports]
mod float;
#[legacy_exports]
mod f32;
#[legacy_exports]
mod f64;
#[legacy_exports]
mod str;
#[legacy_exports]
mod ptr;
#[legacy_exports]
mod vec;
mod at_vec;
#[legacy_exports]
mod bool;
#[legacy_exports]
mod tuple;
#[legacy_exports]
mod unit;
#[legacy_exports]
mod uniq;

// Ubiquitous-utility-type modules

#[cfg(notest)]
#[legacy_exports]
mod ops;
#[legacy_exports]
mod cmp;
#[legacy_exports]
mod num;
#[legacy_exports]
mod hash;
#[legacy_exports]
mod either;
#[legacy_exports]
mod iter;
#[legacy_exports]
mod logging;
#[legacy_exports]
mod option;
#[path="iter-trait"]
mod option_iter {
    #[legacy_exports];
    #[path = "option.rs"]
    #[legacy_exports]
    mod inst;
}
#[legacy_exports]
mod result;
#[legacy_exports]
mod to_str;
#[legacy_exports]
mod to_bytes;
#[legacy_exports]
mod from_str;
#[legacy_exports]
mod util;

// Data structure modules

#[legacy_exports]
mod dvec;
#[path="iter-trait"]
mod dvec_iter {
    #[legacy_exports];
    #[path = "dvec.rs"]
    #[legacy_exports]
    mod inst;
}
#[legacy_exports]
mod dlist;
#[path="iter-trait"]
mod dlist_iter {
    #[legacy_exports];
    #[path ="dlist.rs"]
    #[legacy_exports]
    mod inst;
}
#[legacy_exports]
mod send_map;

// Concurrency
#[legacy_exports]
mod comm;
#[legacy_exports]
mod task {
    #[legacy_exports];
    #[legacy_exports]
    mod local_data;
    #[legacy_exports]
    mod local_data_priv;
    #[legacy_exports]
    mod spawn;
    #[legacy_exports]
    mod rt;
}
#[legacy_exports]
mod future;
#[legacy_exports]
mod pipes;

// Runtime and language-primitive support

#[legacy_exports]
mod gc;
#[legacy_exports]
mod io;
#[legacy_exports]
mod libc;
#[legacy_exports]
mod os;
#[legacy_exports]
mod path;
#[legacy_exports]
mod rand;
#[legacy_exports]
mod run;
#[legacy_exports]
mod sys;
#[legacy_exports]
mod cast;
#[legacy_exports]
mod mutable;
#[legacy_exports]
mod flate;
#[legacy_exports]
mod repr;
#[legacy_exports]
mod cleanup;
#[legacy_exports]
mod reflect;

// Memory watcher

mod memory_watcher;

// Modules supporting compiler-generated code
// Exported but not part of the public interface

#[legacy_exports]
mod extfmt;
// The test harness links against core, so don't include runtime in tests.
#[cfg(notest)]
#[legacy_exports]
mod rt;


// For internal use, not exported

#[legacy_exports]
mod unicode;
#[legacy_exports]
mod private;
mod cmath;
mod stackwalk;

// Local Variables:
// mode: rust;
// fill-column: 78;
// indent-tabs-mode: nil
// c-basic-offset: 4
// buffer-file-coding-system: utf-8-unix
// End:<|MERGE_RESOLUTION|>--- conflicted
+++ resolved
@@ -68,13 +68,10 @@
 export flate;
 export unit;
 export uniq;
-<<<<<<< HEAD
 export memory_watcher;
-=======
 export repr;
 export cleanup;
 export reflect;
->>>>>>> 18bce94a
 
 // NDM seems to be necessary for resolve to work
 export option_iter;
