--- conflicted
+++ resolved
@@ -189,15 +189,8 @@
                         ty::Predicate::Equate(ref predicate) => {
                             let predicate = infcx.resolve_type_vars_if_possible(predicate);
                             let err = infcx.equality_predicate(obligation.cause.span,
-<<<<<<< HEAD
-                                                               &predicate).unwrap_err();
+                                                               &predicate).err().unwrap();
                             span_err!(infcx.tcx.sess, obligation.cause.span, E0278,
-=======
-                                                               &predicate).err().unwrap();
-                            infcx.tcx.sess.span_err(
-                                obligation.cause.span,
-                                format!(
->>>>>>> 3cb9fa26
                                     "the requirement `{}` is not satisfied (`{}`)",
                                     predicate.user_string(infcx.tcx),
                                     ty::type_err_to_str(infcx.tcx, &err));
@@ -206,15 +199,8 @@
                         ty::Predicate::RegionOutlives(ref predicate) => {
                             let predicate = infcx.resolve_type_vars_if_possible(predicate);
                             let err = infcx.region_outlives_predicate(obligation.cause.span,
-<<<<<<< HEAD
-                                                                      &predicate).unwrap_err();
+                                                                      &predicate).err().unwrap();
                             span_err!(infcx.tcx.sess, obligation.cause.span, E0279,
-=======
-                                                                      &predicate).err().unwrap();
-                            infcx.tcx.sess.span_err(
-                                obligation.cause.span,
-                                format!(
->>>>>>> 3cb9fa26
                                     "the requirement `{}` is not satisfied (`{}`)",
                                     predicate.user_string(infcx.tcx),
                                     ty::type_err_to_str(infcx.tcx, &err));
