use clippy_utils::diagnostics::span_lint_and_sugg;
use clippy_utils::{is_trait_method, match_qpath, path_to_local_id, paths};
use if_chain::if_chain;
use rustc_errors::Applicability;
use rustc_hir as hir;
use rustc_lint::LateContext;
use rustc_span::{source_map::Span, sym};

use super::FILTER_MAP_IDENTITY;

<<<<<<< HEAD
pub(super) fn check(
    cx: &LateContext<'_>,
    expr: &hir::Expr<'_>,
    filter_map_args: &[hir::Expr<'_>],
    filter_map_span: Span,
) {
    if is_trait_method(cx, expr, sym::Iterator) {
        let arg_node = &filter_map_args[1].kind;

=======
pub(super) fn check(cx: &LateContext<'_>, expr: &hir::Expr<'_>, filter_map_arg: &hir::Expr<'_>, filter_map_span: Span) {
    if is_trait_method(cx, expr, sym::Iterator) {
>>>>>>> db6ea84f
        let apply_lint = |message: &str| {
            span_lint_and_sugg(
                cx,
                FILTER_MAP_IDENTITY,
                filter_map_span.with_hi(expr.span.hi()),
                message,
                "try",
                "flatten()".to_string(),
                Applicability::MachineApplicable,
            );
        };

        if_chain! {
            if let hir::ExprKind::Closure(_, _, body_id, _, _) = filter_map_arg.kind;
            let body = cx.tcx.hir().body(body_id);

            if let hir::PatKind::Binding(_, binding_id, ..) = body.params[0].pat.kind;
            if path_to_local_id(&body.value, binding_id);
            then {
                apply_lint("called `filter_map(|x| x)` on an `Iterator`");
            }
        }

        if_chain! {
            if let hir::ExprKind::Path(ref qpath) = filter_map_arg.kind;

            if match_qpath(qpath, &paths::STD_CONVERT_IDENTITY);

            then {
                apply_lint("called `filter_map(std::convert::identity)` on an `Iterator`");
            }
        }
    }
}<|MERGE_RESOLUTION|>--- conflicted
+++ resolved
@@ -8,20 +8,8 @@
 
 use super::FILTER_MAP_IDENTITY;
 
-<<<<<<< HEAD
-pub(super) fn check(
-    cx: &LateContext<'_>,
-    expr: &hir::Expr<'_>,
-    filter_map_args: &[hir::Expr<'_>],
-    filter_map_span: Span,
-) {
-    if is_trait_method(cx, expr, sym::Iterator) {
-        let arg_node = &filter_map_args[1].kind;
-
-=======
 pub(super) fn check(cx: &LateContext<'_>, expr: &hir::Expr<'_>, filter_map_arg: &hir::Expr<'_>, filter_map_span: Span) {
     if is_trait_method(cx, expr, sym::Iterator) {
->>>>>>> db6ea84f
         let apply_lint = |message: &str| {
             span_lint_and_sugg(
                 cx,
